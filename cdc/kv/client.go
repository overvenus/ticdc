--- conflicted
+++ resolved
@@ -1046,7 +1046,7 @@
 		}
 
 		for _, event := range cevent.Events {
-			err = s.sendRegionChangeEvent(ctx, g, event, regionStates, pendingRegions, addr)
+			err = s.sendRegionChangeEvent(ctx, g, event, regionStates, pendingRegions, addr, limiter)
 			if err != nil {
 				return err
 			}
@@ -1068,6 +1068,7 @@
 	regionStates map[uint64]*regionFeedState,
 	pendingRegions *syncRegionFeedStateMap,
 	addr string,
+	limiter *rate.Limiter,
 ) error {
 	state, ok := regionStates[event.RegionId]
 	// Every region's range is locked before sending requests and unlocked after exiting, and the requestID
@@ -1092,7 +1093,6 @@
 		}
 	}
 
-<<<<<<< HEAD
 	if isNewSubscription {
 		// It's the first response for this region. If the region is newly connected, the region info should
 		// have been put in `pendingRegions`. So here we load the region info from `pendingRegions` and start
@@ -1112,7 +1112,7 @@
 		regionStates[event.RegionId] = state
 
 		g.Go(func() error {
-			return s.partialRegionFeed(ctx, state)
+			return s.partialRegionFeed(ctx, state, limiter)
 		})
 	} else if state.isStopped() {
 		log.Warn("drop event due to region feed stopped",
@@ -1148,15 +1148,6 @@
 				log.Warn("drop resolved ts due to region feed stopped",
 					zap.Uint64("regionID", regionID),
 					zap.Uint64("requestID", state.requestID),
-=======
-				g.Go(func() error {
-					return s.partialRegionFeed(ctx, state, limiter)
-				})
-			} else if state.isStopped() {
-				log.Warn("drop event due to region feed stopped",
-					zap.Uint64("regionID", event.RegionId),
-					zap.Uint64("requestID", event.RequestId),
->>>>>>> 5f6bdc06
 					zap.String("addr", addr))
 				return nil
 			}

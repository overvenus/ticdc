{
  "__inputs": [
    {
      "name": "DS_TEST-CLUSTER",
      "label": "test-cluster",
      "description": "",
      "type": "datasource",
      "pluginId": "prometheus",
      "pluginName": "Prometheus"
    }
  ],
  "__requires": [
    {
      "type": "grafana",
      "id": "grafana",
      "name": "Grafana",
      "version": "6.1.6"
    },
    {
      "type": "panel",
      "id": "graph",
      "name": "Graph",
      "version": ""
    },
    {
      "type": "panel",
      "id": "heatmap",
      "name": "Heatmap",
      "version": ""
    },
    {
      "type": "datasource",
      "id": "prometheus",
      "name": "Prometheus",
      "version": "1.0.0"
    },
    {
      "type": "panel",
      "id": "table",
      "name": "Table",
      "version": ""
    }
  ],
  "annotations": {
    "list": [
      {
        "builtIn": 1,
        "datasource": "-- Grafana --",
        "enable": false,
        "expr": "",
        "hide": true,
        "iconColor": "#F2495C",
        "limit": 100,
        "name": "",
        "showIn": 0,
        "tagKeys": "",
        "textFormat": "",
        "titleFormat": "",
        "type": "dashboard",
        "useValueForTime": false
      },
      {
        "datasource": "${DS_TEST-CLUSTER}",
        "enable": true,
        "expr": "max(ticdc_processor_checkpoint_ts_lag) by (changefeed, capture) > BOOL $spike_threshold",
        "hide": true,
        "iconColor": "#F2495C",
        "limit": 100,
        "name": "Latency spike",
        "showIn": 0,
        "tagKeys": "changefeed",
        "tags": [],
        "titleFormat": "Latency spike",
        "type": "tags",
        "useValueForTime": false
      },
      {
        "datasource": "${DS_TEST-CLUSTER}",
        "enable": false,
        "expr": "delta(up{tidb_cluster=\"$tidb_cluster\", job=~\"tikv|ticdc\"}[30s]) < BOOL 0",
        "hide": false,
        "iconColor": "#FF9830",
        "limit": 100,
        "name": "Server down",
        "showIn": 0,
        "step": "15s",
        "tagKeys": "instance,job",
        "tags": [],
        "textFormat": "",
        "titleFormat": "Down",
        "type": "tags"
      },
      {
        "datasource": "${DS_TEST-CLUSTER}",
        "enable": false,
        "expr": "sum(ALERTS{tidb_cluster=\"$tidb_cluster\", alertstate=\"firing\", alertname=~\"ticdc.*\"}) by (alertname) > BOOL 0",
        "hide": false,
        "iconColor": "#B877D9",
        "limit": 100,
        "name": "All TiCDC alerts",
        "showIn": 0,
        "tagKeys": "alertname",
        "tags": [],
        "titleFormat": "Alert Name",
        "type": "tags"
      },
      {
        "datasource": "${DS_TEST-CLUSTER}",
        "enable": false,
        "expr": "delta(tikv_cdc_region_resolve_status{status=\"resolved\"}[30s]) < BOOL -800",
        "hide": false,
        "iconColor": "rgba(255, 96, 96, 1)",
        "limit": 100,
        "name": "Resolved region drop",
        "showIn": 0,
        "step": "15s",
        "tagKeys": "instance",
        "tags": [],
        "titleFormat": "Resolved region drop",
        "type": "tags"
      }
    ]
  },
  "editable": true,
  "gnetId": null,
  "graphTooltip": 1,
  "id": null,
<<<<<<< HEAD
  "iteration": 1626163996751,
=======
  "iteration": 1626152035486,
>>>>>>> e1ff4219
  "links": [],
  "panels": [
    {
      "collapsed": true,
      "gridPos": {
        "h": 1,
        "w": 24,
        "x": 0,
        "y": 0
      },
      "id": 21,
      "panels": [
        {
          "aliasColors": {},
          "bars": false,
          "dashLength": 10,
          "dashes": false,
          "datasource": "${DS_TEST-CLUSTER}",
          "description": "Uptime of TiCDC and TiKV",
          "fill": 1,
          "fillGradient": 0,
          "gridPos": {
            "h": 7,
            "w": 8,
            "x": 0,
            "y": 1
          },
          "hiddenSeries": false,
          "id": 19,
          "legend": {
            "alignAsTable": true,
            "avg": false,
            "current": true,
            "max": false,
            "min": false,
            "rightSide": true,
            "show": true,
            "total": false,
            "values": true
          },
          "lines": true,
          "linewidth": 1,
          "links": [],
          "nullPointMode": "null",
          "options": {
            "dataLinks": []
          },
          "paceLength": 10,
          "percentage": false,
          "pointradius": 2,
          "points": false,
          "renderer": "flot",
          "seriesOverrides": [],
          "spaceLength": 10,
          "stack": false,
          "steppedLine": false,
          "targets": [
            {
              "expr": "(time() - process_start_time_seconds{tidb_cluster=\"$tidb_cluster\", job=\"ticdc\"})",
              "format": "time_series",
              "intervalFactor": 1,
              "legendFormat": "TiCDC - {{instance}}",
              "refId": "A"
            },
            {
              "expr": "(time() - process_start_time_seconds{tidb_cluster=\"$tidb_cluster\", job=\"tikv\"})",
              "format": "time_series",
              "intervalFactor": 1,
              "legendFormat": "TiKV - {{instance}}",
              "refId": "B"
            }
          ],
          "thresholds": [],
          "timeFrom": null,
          "timeRegions": [],
          "timeShift": null,
          "title": "Uptime",
          "tooltip": {
            "shared": true,
            "sort": 0,
            "value_type": "individual"
          },
          "type": "graph",
          "xaxis": {
            "buckets": null,
            "mode": "time",
            "name": null,
            "show": true,
            "values": []
          },
          "yaxes": [
            {
              "format": "dtdurations",
              "label": null,
              "logBase": 1,
              "max": null,
              "min": null,
              "show": true
            },
            {
              "format": "short",
              "label": null,
              "logBase": 1,
              "max": null,
              "min": null,
              "show": true
            }
          ],
          "yaxis": {
            "align": false,
            "alignLevel": null
          }
        },
        {
          "aliasColors": {},
          "bars": false,
          "dashLength": 10,
          "dashes": false,
          "datasource": "${DS_TEST-CLUSTER}",
          "description": "Goroutine count of TiCDC",
          "fill": 1,
          "fillGradient": 0,
          "gridPos": {
            "h": 7,
            "w": 6,
            "x": 8,
            "y": 1
          },
          "hiddenSeries": false,
          "id": 26,
          "legend": {
            "alignAsTable": true,
            "avg": false,
            "current": true,
            "max": true,
            "min": false,
            "rightSide": false,
            "show": true,
            "total": false,
            "values": true
          },
          "lines": true,
          "linewidth": 1,
          "links": [],
          "nullPointMode": "null",
          "options": {
            "dataLinks": []
          },
          "paceLength": 10,
          "percentage": false,
          "pointradius": 2,
          "points": false,
          "renderer": "flot",
          "seriesOverrides": [],
          "spaceLength": 10,
          "stack": false,
          "steppedLine": false,
          "targets": [
            {
              "expr": " go_goroutines{tidb_cluster=\"$tidb_cluster\", job=\"ticdc\"}",
              "format": "time_series",
              "intervalFactor": 1,
              "legendFormat": "{{instance}}",
              "refId": "A"
            },
            {
              "expr": "go_threads{tidb_cluster=\"$tidb_cluster\", job=\"ticdc\"}",
              "format": "time_series",
              "hide": true,
              "intervalFactor": 1,
              "legendFormat": "threads-{{instance}}",
              "refId": "B"
            }
          ],
          "thresholds": [],
          "timeFrom": null,
          "timeRegions": [],
          "timeShift": null,
          "title": "Goroutine count",
          "tooltip": {
            "shared": true,
            "sort": 0,
            "value_type": "individual"
          },
          "type": "graph",
          "xaxis": {
            "buckets": null,
            "mode": "time",
            "name": null,
            "show": true,
            "values": []
          },
          "yaxes": [
            {
              "format": "short",
              "label": null,
              "logBase": 1,
              "max": null,
              "min": null,
              "show": true
            },
            {
              "format": "short",
              "label": null,
              "logBase": 1,
              "max": null,
              "min": null,
              "show": true
            }
          ],
          "yaxis": {
            "align": false,
            "alignLevel": null
          }
        },
        {
          "aliasColors": {},
          "bars": false,
          "dashLength": 10,
          "dashes": false,
          "datasource": "${DS_TEST-CLUSTER}",
          "description": "The count of open FD count of TiCDC",
          "fill": 1,
          "fillGradient": 0,
          "gridPos": {
            "h": 7,
            "w": 6,
            "x": 14,
            "y": 1
          },
          "hiddenSeries": false,
          "id": 27,
          "legend": {
            "alignAsTable": true,
            "avg": false,
            "current": true,
            "max": true,
            "min": false,
            "rightSide": false,
            "show": true,
            "total": false,
            "values": true
          },
          "lines": true,
          "linewidth": 1,
          "links": [],
          "nullPointMode": "null",
          "options": {
            "dataLinks": []
          },
          "paceLength": 10,
          "percentage": false,
          "pointradius": 2,
          "points": false,
          "renderer": "flot",
          "seriesOverrides": [],
          "spaceLength": 10,
          "stack": false,
          "steppedLine": false,
          "targets": [
            {
              "expr": "process_open_fds{tidb_cluster=\"$tidb_cluster\", job=\"ticdc\"}",
              "format": "time_series",
              "intervalFactor": 1,
              "legendFormat": "{{instance}}",
              "refId": "A"
            }
          ],
          "thresholds": [],
          "timeFrom": null,
          "timeRegions": [],
          "timeShift": null,
          "title": "Open FD count",
          "tooltip": {
            "shared": true,
            "sort": 0,
            "value_type": "individual"
          },
          "type": "graph",
          "xaxis": {
            "buckets": null,
            "mode": "time",
            "name": null,
            "show": true,
            "values": []
          },
          "yaxes": [
            {
              "format": "short",
              "label": null,
              "logBase": 1,
              "max": null,
              "min": null,
              "show": true
            },
            {
              "format": "short",
              "label": null,
              "logBase": 1,
              "max": null,
              "min": null,
              "show": true
            }
          ],
          "yaxis": {
            "align": false,
            "alignLevel": null
          }
        },
        {
          "columns": [
            {
              "text": "Current",
              "value": "current"
            }
          ],
          "datasource": "${DS_TEST-CLUSTER}",
          "description": "TiCDC cluster ownership status",
          "fontSize": "100%",
          "gridPos": {
            "h": 7,
            "w": 4,
            "x": 20,
            "y": 1
          },
          "hideTimeOverride": true,
          "id": 113,
          "links": [],
          "pageSize": null,
          "scroll": true,
          "showHeader": true,
          "sort": {
            "col": 2,
            "desc": false
          },
          "styles": [
            {
              "alias": "Instance",
              "colorMode": null,
              "colors": [
                "#8AB8FF",
                "#73BF69",
                "rgba(245, 54, 54, 0.9)"
              ],
              "dateFormat": "YYYY-MM-DD HH:mm:ss",
              "decimals": 2,
              "link": false,
              "mappingType": 2,
              "pattern": "Current",
              "preserveFormat": false,
              "rangeMaps": [
                {
                  "from": "0.1",
                  "text": "Owner",
                  "to": "2"
                },
                {
                  "from": "0",
                  "text": "Worker",
                  "to": "0.1"
                }
              ],
              "sanitize": false,
              "thresholds": [
                "0.1",
                "2"
              ],
              "type": "string",
              "unit": "short",
              "valueMaps": [
                {
                  "text": "Owner",
                  "value": "1"
                }
              ]
            }
          ],
          "targets": [
            {
              "expr": "rate(ticdc_owner_ownership_counter{tidb_cluster=\"$tidb_cluster\"}[30s])",
              "format": "time_series",
              "intervalFactor": 2,
              "legendFormat": "{{instance}}",
              "refId": "A"
            }
          ],
          "timeFrom": "1s",
          "title": "Ownership",
          "transform": "timeseries_aggregations",
          "type": "table"
        },
        {
          "aliasColors": {},
          "bars": false,
          "dashLength": 10,
          "dashes": false,
          "datasource": "${DS_TEST-CLUSTER}",
          "description": "CPU usage of TiCDC",
          "fill": 1,
          "fillGradient": 0,
          "gridPos": {
            "h": 7,
            "w": 6,
            "x": 0,
            "y": 8
          },
          "hiddenSeries": false,
          "id": 24,
          "legend": {
            "alignAsTable": true,
            "avg": false,
            "current": true,
            "hideEmpty": true,
            "max": true,
            "min": false,
            "rightSide": false,
            "show": true,
            "total": false,
            "values": true
          },
          "lines": true,
          "linewidth": 1,
          "links": [],
          "nullPointMode": "null",
          "options": {
            "dataLinks": []
          },
          "paceLength": 10,
          "percentage": false,
          "pointradius": 2,
          "points": false,
          "renderer": "flot",
          "seriesOverrides": [],
          "spaceLength": 10,
          "stack": false,
          "steppedLine": false,
          "targets": [
            {
              "expr": "rate(process_cpu_seconds_total{tidb_cluster=\"$tidb_cluster\", job=\"ticdc\"}[1m])",
              "format": "time_series",
              "intervalFactor": 1,
              "legendFormat": "{{instance}}",
              "refId": "A"
            }
          ],
          "thresholds": [],
          "timeFrom": null,
          "timeRegions": [],
          "timeShift": null,
          "title": "CPU usage",
          "tooltip": {
            "shared": true,
            "sort": 0,
            "value_type": "individual"
          },
          "type": "graph",
          "xaxis": {
            "buckets": null,
            "mode": "time",
            "name": null,
            "show": true,
            "values": []
          },
          "yaxes": [
            {
              "format": "percentunit",
              "label": null,
              "logBase": 1,
              "max": null,
              "min": null,
              "show": true
            },
            {
              "format": "short",
              "label": null,
              "logBase": 1,
              "max": null,
              "min": null,
              "show": true
            }
          ],
          "yaxis": {
            "align": false,
            "alignLevel": null
          }
        },
        {
          "aliasColors": {},
          "bars": false,
          "dashLength": 10,
          "dashes": false,
          "datasource": "${DS_TEST-CLUSTER}",
          "description": "Memory usage of TiCDC",
          "fill": 1,
          "fillGradient": 0,
          "gridPos": {
            "h": 7,
            "w": 6,
            "x": 6,
            "y": 8
          },
          "hiddenSeries": false,
          "id": 23,
          "legend": {
            "alignAsTable": true,
            "avg": false,
            "current": true,
            "hideEmpty": true,
            "max": true,
            "min": false,
            "rightSide": false,
            "show": true,
            "total": false,
            "values": true
          },
          "lines": true,
          "linewidth": 1,
          "links": [],
          "nullPointMode": "null",
          "options": {
            "dataLinks": []
          },
          "paceLength": 10,
          "percentage": false,
          "pointradius": 2,
          "points": false,
          "renderer": "flot",
          "seriesOverrides": [],
          "spaceLength": 10,
          "stack": false,
          "steppedLine": false,
          "targets": [
            {
              "expr": "process_resident_memory_bytes{tidb_cluster=\"$tidb_cluster\", job=\"ticdc\"}",
              "format": "time_series",
              "intervalFactor": 1,
              "legendFormat": "process-{{instance}}",
              "refId": "A"
            },
            {
              "expr": "go_memstats_heap_alloc_bytes{tidb_cluster=\"$tidb_cluster\", job=\"ticdc\"}",
              "format": "time_series",
              "intervalFactor": 1,
              "legendFormat": "heap-{{instance}}",
              "refId": "B"
            }
          ],
          "thresholds": [],
          "timeFrom": null,
          "timeRegions": [],
          "timeShift": null,
          "title": "Memory usage",
          "tooltip": {
            "shared": true,
            "sort": 0,
            "value_type": "individual"
          },
          "type": "graph",
          "xaxis": {
            "buckets": null,
            "mode": "time",
            "name": null,
            "show": true,
            "values": []
          },
          "yaxes": [
            {
              "format": "bytes",
              "label": null,
              "logBase": 1,
              "max": null,
              "min": null,
              "show": true
            },
            {
              "format": "short",
              "label": null,
              "logBase": 1,
              "max": null,
              "min": null,
              "show": true
            }
          ],
          "yaxis": {
            "align": false,
            "alignLevel": null
          }
        },
        {
          "aliasColors": {},
          "bars": false,
          "dashLength": 10,
          "dashes": false,
          "datasource": "${DS_TEST-CLUSTER}",
          "description": "The history of TiCDC cluster ownership, owner node has a value that is great than 0",
          "fill": 1,
          "gridPos": {
            "h": 7,
            "w": 6,
            "x": 12,
            "y": 8
          },
          "id": 110,
          "legend": {
            "alignAsTable": true,
            "avg": false,
            "current": true,
            "max": false,
            "min": false,
            "rightSide": false,
            "show": true,
            "total": false,
            "values": true
          },
          "lines": true,
          "linewidth": 1,
          "links": [],
          "nullPointMode": "null",
          "percentage": false,
          "pointradius": 2,
          "points": false,
          "renderer": "flot",
          "seriesOverrides": [],
          "spaceLength": 10,
          "stack": false,
          "steppedLine": true,
          "targets": [
            {
              "expr": "sum(rate(ticdc_owner_ownership_counter{tidb_cluster=\"$tidb_cluster\"}[30s])) by (instance) > BOOL 0.5",
              "format": "time_series",
              "interval": "30s",
              "intervalFactor": 1,
              "legendFormat": "{{instance}}",
              "refId": "A"
            }
          ],
          "thresholds": [],
          "timeFrom": null,
          "timeRegions": [],
          "timeShift": null,
          "title": "Ownership history",
          "tooltip": {
            "shared": true,
            "sort": 0,
            "value_type": "individual"
          },
          "type": "graph",
          "xaxis": {
            "buckets": null,
            "mode": "time",
            "name": null,
            "show": true,
            "values": []
          },
          "yaxes": [
            {
              "format": "short",
              "label": null,
              "logBase": 1,
              "max": null,
              "min": null,
              "show": true
            },
            {
              "format": "short",
              "label": null,
              "logBase": 1,
              "max": null,
              "min": null,
              "show": true
            }
          ],
          "yaxis": {
            "align": false,
            "alignLevel": null
          }
        },
        {
          "aliasColors": {},
          "bars": false,
          "dashLength": 10,
          "dashes": false,
          "datasource": "${DS_TEST-CLUSTER}",
          "fill": 1,
          "fillGradient": 0,
          "gridPos": {
            "h": 7,
            "w": 6,
            "x": 18,
            "y": 8
          },
          "hiddenSeries": false,
          "id": 114,
          "legend": {
            "alignAsTable": true,
            "avg": false,
            "current": true,
            "hideEmpty": true,
            "max": true,
            "min": false,
            "rightSide": true,
            "show": true,
            "total": false,
            "values": true
          },
          "lines": true,
          "linewidth": 1,
          "links": [],
          "nullPointMode": "null",
          "options": {
            "dataLinks": []
          },
          "paceLength": 10,
          "percentage": false,
          "pointradius": 2,
          "points": false,
          "renderer": "flot",
          "seriesOverrides": [],
          "spaceLength": 10,
          "stack": false,
          "steppedLine": false,
          "targets": [
            {
              "expr": "histogram_quantile(0.999, sum(rate(ticdc_server_etcd_health_check_duration_bucket{tidb_cluster=\"$tidb_cluster\", capture=~\"$capture\"}[1m])) by (le,instance))",
              "format": "time_series",
              "intervalFactor": 1,
              "legendFormat": "p999-{{instance}}",
              "refId": "A"
            },
            {
              "expr": "histogram_quantile(0.99, sum(rate(ticdc_server_etcd_health_check_duration_bucket{tidb_cluster=\"$tidb_cluster\", capture=~\"$capture\"}[1m])) by (le,instance))",
              "format": "time_series",
              "intervalFactor": 1,
              "legendFormat": "p99-{{instance}}",
              "refId": "B"
            },
            {
              "expr": "histogram_quantile(0.95, sum(rate(ticdc_server_etcd_health_check_duration_bucket{tidb_cluster=\"$tidb_cluster\", capture=~\"$capture\"}[1m])) by (le,instance))",
              "format": "time_series",
              "intervalFactor": 1,
              "legendFormat": "p95-{{instance}}",
              "refId": "C"
            }
          ],
          "thresholds": [],
          "timeFrom": null,
          "timeRegions": [],
          "timeShift": null,
          "title": "Etcd health check duration",
          "tooltip": {
            "shared": true,
            "sort": 0,
            "value_type": "individual"
          },
          "type": "graph",
          "xaxis": {
            "buckets": null,
            "mode": "time",
            "name": null,
            "show": true,
            "values": []
          },
          "yaxes": [
            {
              "format": "s",
              "label": null,
              "logBase": 1,
              "max": null,
              "min": null,
              "show": true
            },
            {
              "format": "short",
              "label": null,
              "logBase": 1,
              "max": null,
              "min": null,
              "show": true
            }
          ],
          "yaxis": {
            "align": false,
            "alignLevel": null
          }
        }
      ],
      "title": "Server",
      "type": "row"
    },
    {
      "collapsed": true,
      "gridPos": {
        "h": 1,
        "w": 24,
        "x": 0,
        "y": 1
      },
      "id": 11,
      "panels": [
        {
          "columns": [
            {
              "text": "Current",
              "value": "current"
            }
          ],
          "datasource": "${DS_TEST-CLUSTER}",
          "description": "The number of captured table of TiCDC nodes ",
          "fontSize": "100%",
          "gridPos": {
            "h": 5,
            "w": 7,
            "x": 0,
            "y": 2
          },
          "id": 4,
          "links": [],
          "pageSize": null,
          "scroll": true,
          "showHeader": true,
          "sort": {
            "col": 0,
            "desc": true
          },
          "styles": [
            {
              "alias": "Time",
              "dateFormat": "YYYY-MM-DD HH:mm:ss",
              "pattern": "Time",
              "type": "date"
            },
            {
              "alias": "",
              "colorMode": null,
              "colors": [
                "rgba(245, 54, 54, 0.9)",
                "rgba(237, 129, 40, 0.89)",
                "rgba(50, 172, 45, 0.97)"
              ],
              "decimals": 2,
              "pattern": "/.*/",
              "thresholds": [],
              "type": "number",
              "unit": "short"
            }
          ],
          "targets": [
            {
              "expr": "sum(ticdc_processor_num_of_tables{tidb_cluster=\"$tidb_cluster\", changefeed=~\"$changefeed\",capture=~\"$capture\"}) by (capture)",
              "format": "time_series",
              "interval": "",
              "intervalFactor": 1,
              "legendFormat": "{{capture}}",
              "refId": "A"
            }
          ],
          "timeFrom": null,
          "timeShift": null,
          "title": "Changefeed table count",
          "transform": "timeseries_aggregations",
          "type": "table"
        },
        {
          "columns": [
            {
              "text": "Current",
              "value": "current"
            }
          ],
          "datasource": "${DS_TEST-CLUSTER}",
          "description": "Internal resolved ts of TiCDC nodes",
          "fontSize": "100%",
          "gridPos": {
            "h": 10,
            "w": 7,
            "x": 7,
            "y": 2
          },
          "id": 90,
          "links": [],
          "pageSize": null,
          "scroll": true,
          "showHeader": true,
          "sort": {
            "col": 0,
            "desc": true
          },
          "styles": [
            {
              "alias": "table",
              "colorMode": null,
              "colors": [
                "rgba(245, 54, 54, 0.9)",
                "rgba(237, 129, 40, 0.89)",
                "rgba(50, 172, 45, 0.97)"
              ],
              "dateFormat": "YYYY-MM-DD HH:mm:ss",
              "decimals": 2,
              "mappingType": 1,
              "pattern": "Metric",
              "thresholds": [],
              "type": "string",
              "unit": "short"
            },
            {
              "alias": "resolved ts",
              "colorMode": null,
              "colors": [
                "rgba(245, 54, 54, 0.9)",
                "rgba(237, 129, 40, 0.89)",
                "rgba(50, 172, 45, 0.97)"
              ],
              "dateFormat": "MM-DD HH:mm:ss.SSS",
              "decimals": 2,
              "pattern": "Current",
              "thresholds": [],
              "type": "date",
              "unit": "short"
            }
          ],
          "targets": [
            {
              "expr": "max(ticdc_processor_resolved_ts{tidb_cluster=\"$tidb_cluster\", changefeed=~\"$changefeed\",capture=~\"$capture\"}) by (capture,changefeed)",
              "format": "time_series",
              "interval": "",
              "intervalFactor": 1,
              "legendFormat": "{{capture}}--{{changefeed}}",
              "refId": "A"
            },
            {
              "expr": "max(ticdc_processor_checkpoint_ts{tidb_cluster=\"$tidb_cluster\", changefeed=~\"$changefeed\",capture=~\"$capture\"}) by (capture,changefeed) > 0",
              "format": "time_series",
              "interval": "",
              "intervalFactor": 1,
              "legendFormat": "checkpoint-{{capture}}--{{changefeed}}",
              "refId": "B"
            }
          ],
          "timeFrom": null,
          "timeShift": null,
          "title": "Processor resolved ts",
          "transform": "timeseries_aggregations",
          "type": "table"
        },
        {
          "columns": [
            {
              "text": "Current",
              "value": "current"
            }
          ],
          "datasource": "${DS_TEST-CLUSTER}",
          "description": "Internal resolved ts of captured tables",
          "fontSize": "100%",
          "gridPos": {
            "h": 10,
            "w": 10,
            "x": 14,
            "y": 2
          },
          "id": 30,
          "links": [],
          "pageSize": null,
          "scroll": true,
          "showHeader": true,
          "sort": {
            "col": 0,
            "desc": true
          },
          "styles": [
            {
              "alias": "table",
              "colorMode": null,
              "colors": [
                "rgba(245, 54, 54, 0.9)",
                "rgba(237, 129, 40, 0.89)",
                "rgba(50, 172, 45, 0.97)"
              ],
              "dateFormat": "YYYY-MM-DD HH:mm:ss",
              "decimals": 2,
              "mappingType": 1,
              "pattern": "Metric",
              "thresholds": [],
              "type": "string",
              "unit": "short"
            },
            {
              "alias": "resolved ts",
              "colorMode": null,
              "colors": [
                "rgba(245, 54, 54, 0.9)",
                "rgba(237, 129, 40, 0.89)",
                "rgba(50, 172, 45, 0.97)"
              ],
              "dateFormat": "MM-DD HH:mm:ss.SSS",
              "decimals": 2,
              "pattern": "Current",
              "thresholds": [],
              "type": "date",
              "unit": "short"
            }
          ],
          "targets": [
            {
              "expr": "max(ticdc_processor_table_resolved_ts{tidb_cluster=\"$tidb_cluster\", changefeed=~\"$changefeed\",capture=~\"$capture\"}) by (capture,changefeed,table)",
              "format": "time_series",
              "instant": true,
              "interval": "",
              "intervalFactor": 1,
              "legendFormat": "{{capture}}-{{changefeed}}-{{table}}",
              "refId": "A"
            },
            {
              "expr": "max(ticdc_processor_checkpoint_ts{tidb_cluster=\"$tidb_cluster\", changefeed=~\"$changefeed\",capture=~\"$capture\"}) by (capture,changefeed,table) > 0",
              "format": "time_series",
              "interval": "",
              "intervalFactor": 1,
              "legendFormat": "checkpoint-{{changefeed}}",
              "refId": "B"
            }
          ],
          "timeFrom": null,
          "timeShift": null,
          "title": "Table resolved ts",
          "transform": "timeseries_aggregations",
          "type": "table"
        },
        {
          "columns": [
            {
              "text": "Current",
              "value": "current"
            }
          ],
          "datasource": "${DS_TEST-CLUSTER}",
          "description": "The number of replicated tables maintained in owner",
          "fontSize": "100%",
          "gridPos": {
            "h": 5,
            "w": 7,
            "x": 0,
            "y": 7
          },
          "id": 138,
          "links": [],
          "pageSize": null,
          "scroll": true,
          "showHeader": true,
          "sort": {
            "col": null,
            "desc": false
          },
          "styles": [
            {
              "alias": "Time",
              "align": "auto",
              "dateFormat": "YYYY-MM-DD HH:mm:ss",
              "pattern": "Time",
              "type": "date"
            },
            {
              "alias": "",
              "align": "auto",
              "colorMode": null,
              "colors": [
                "rgba(245, 54, 54, 0.9)",
                "rgba(237, 129, 40, 0.89)",
                "rgba(50, 172, 45, 0.97)"
              ],
              "decimals": 2,
              "pattern": "/.*/",
              "thresholds": [],
              "type": "number",
              "unit": "short"
            }
          ],
          "targets": [
            {
              "expr": "sum(ticdc_owner_maintain_table_num{tidb_cluster=\"$tidb_cluster\", changefeed=~\"$changefeed\",capture=~\"$capture\",type=\"total\"}) by (capture)",
              "format": "time_series",
              "interval": "",
              "intervalFactor": 1,
              "legendFormat": "{{capture}}-total",
              "refId": "A"
            },
            {
              "expr": "sum(ticdc_owner_maintain_table_num{tidb_cluster=\"$tidb_cluster\", changefeed=~\"$changefeed\",capture=~\"$capture\",type=\"wip\"}) by (capture)",
              "format": "time_series",
              "interval": "",
              "intervalFactor": 1,
              "legendFormat": "{{capture}}-wip",
              "refId": "B"
            }
          ],
          "timeFrom": null,
          "timeShift": null,
          "title": "Table count maintained by owner",
          "transform": "timeseries_aggregations",
          "type": "table"
        },
        {
          "aliasColors": {},
          "bars": true,
          "cacheTimeout": null,
          "dashLength": 10,
          "dashes": false,
          "datasource": "${DS_TEST-CLUSTER}",
          "description": "The checkpoint ts of changefeeds.",
          "fill": 0,
          "gridPos": {
            "h": 7,
            "w": 9,
            "x": 0,
            "y": 12
          },
          "id": 86,
          "legend": {
            "alignAsTable": true,
            "avg": false,
            "current": true,
            "max": false,
            "min": false,
            "rightSide": false,
            "show": true,
            "sideWidth": null,
            "total": false,
            "values": true
          },
          "lines": true,
          "linewidth": 2,
          "links": [],
          "nullPointMode": "null",
          "percentage": false,
          "pointradius": 2,
          "points": false,
          "renderer": "flot",
          "seriesOverrides": [
            {
              "alias": "/approximate current time.*/",
              "bars": false
            }
          ],
          "spaceLength": 10,
          "stack": false,
          "steppedLine": false,
          "targets": [
            {
              "expr": "max(ticdc_owner_checkpoint_ts{tidb_cluster=\"$tidb_cluster\", changefeed=~\"$changefeed\"}) by (changefeed) > 0",
              "format": "time_series",
              "interval": "",
              "intervalFactor": 1,
              "legendFormat": "{{changefeed}}",
              "refId": "A"
            },
            {
              "expr": "max(pd_cluster_tso{tidb_cluster=\"$tidb_cluster\"}) * 1000",
              "format": "time_series",
              "hide": false,
              "interval": "",
              "intervalFactor": 1,
              "legendFormat": "approximate current time (s)",
              "refId": "B"
            }
          ],
          "thresholds": [],
          "timeFrom": null,
          "timeRegions": [],
          "timeShift": null,
          "title": "Changefeed checkpoint",
          "tooltip": {
            "shared": true,
            "sort": 0,
            "value_type": "individual"
          },
          "type": "graph",
          "xaxis": {
            "buckets": null,
            "max": null,
            "mode": "time",
            "name": null,
            "show": true,
            "values": []
          },
          "yaxes": [
            {
              "format": "dateTimeAsIso",
              "label": null,
              "logBase": 1,
              "max": null,
              "min": null,
              "show": true
            },
            {
              "format": "short",
              "label": null,
              "logBase": 1,
              "max": null,
              "min": null,
              "show": false
            }
          ],
          "yaxis": {
            "align": false,
            "alignLevel": null
          }
        },
        {
          "aliasColors": {},
          "bars": false,
          "dashLength": 10,
          "dashes": false,
          "datasource": "${DS_TEST-CLUSTER}",
          "description": "Request count of etcd operation per second",
          "fill": 1,
          "fillGradient": 0,
          "gridPos": {
            "h": 7,
            "w": 8,
            "x": 9,
            "y": 12
          },
          "hiddenSeries": false,
          "id": 102,
          "legend": {
            "alignAsTable": true,
            "avg": false,
            "current": true,
            "hideEmpty": true,
            "hideZero": true,
            "max": true,
            "min": false,
            "rightSide": true,
            "show": true,
            "total": false,
            "values": true
          },
          "lines": true,
          "linewidth": 1,
          "links": [],
          "nullPointMode": "null",
          "options": {
            "dataLinks": []
          },
          "paceLength": 10,
          "percentage": false,
          "pointradius": 2,
          "points": false,
          "renderer": "flot",
          "seriesOverrides": [],
          "spaceLength": 10,
          "stack": false,
          "steppedLine": false,
          "targets": [
            {
              "expr": "sum(rate(ticdc_etcd_request_count{tidb_cluster=\"$tidb_cluster\", capture=~\"$capture\"}[1m])) by (capture, type)",
              "format": "time_series",
              "interval": "",
              "intervalFactor": 1,
              "legendFormat": "{{capture}}-{{type}}",
              "refId": "A"
            }
          ],
          "thresholds": [],
          "timeFrom": null,
          "timeRegions": [],
          "timeShift": null,
          "title": "PD etcd requests/s",
          "tooltip": {
            "shared": true,
            "sort": 0,
            "value_type": "individual"
          },
          "type": "graph",
          "xaxis": {
            "buckets": null,
            "mode": "time",
            "name": null,
            "show": true,
            "values": []
          },
          "yaxes": [
            {
              "format": "short",
              "label": null,
              "logBase": 1,
              "max": null,
              "min": null,
              "show": true
            },
            {
              "format": "short",
              "label": null,
              "logBase": 1,
              "max": null,
              "min": null,
              "show": true
            }
          ],
          "yaxis": {
            "align": false,
            "alignLevel": null
          }
        },
        {
          "aliasColors": {},
          "bars": false,
          "dashLength": 10,
          "dashes": false,
          "datasource": "${DS_TEST-CLUSTER}",
          "description": "The number of errors that interrupt changefeed per minute ",
          "fill": 1,
          "gridPos": {
            "h": 7,
            "w": 7,
            "x": 17,
            "y": 12
          },
          "id": 82,
          "legend": {
            "alignAsTable": true,
            "avg": false,
            "current": true,
            "max": false,
            "min": false,
            "rightSide": true,
            "show": true,
            "total": false,
            "values": true
          },
          "lines": true,
          "linewidth": 1,
          "links": [],
          "nullPointMode": "null",
          "percentage": false,
          "pointradius": 2,
          "points": false,
          "renderer": "flot",
          "seriesOverrides": [],
          "spaceLength": 10,
          "stack": false,
          "steppedLine": false,
          "targets": [
            {
              "expr": "sum(delta(ticdc_processor_exit_with_error_count{tidb_cluster=\"$tidb_cluster\", changefeed=~\"$changefeed\",capture=~\"$capture\"}[1m])) by (capture)",
              "format": "time_series",
              "intervalFactor": 1,
              "legendFormat": "{{capture}}",
              "refId": "A"
            }
          ],
          "thresholds": [],
          "timeFrom": null,
          "timeRegions": [],
          "timeShift": null,
          "title": "Exit error count/m",
          "tooltip": {
            "shared": true,
            "sort": 0,
            "value_type": "individual"
          },
          "type": "graph",
          "xaxis": {
            "buckets": null,
            "mode": "time",
            "name": null,
            "show": true,
            "values": []
          },
          "yaxes": [
            {
              "format": "short",
              "label": null,
              "logBase": 1,
              "max": null,
              "min": null,
              "show": true
            },
            {
              "format": "short",
              "label": null,
              "logBase": 1,
              "max": null,
              "min": null,
              "show": true
            }
          ],
          "yaxis": {
            "align": false,
            "alignLevel": null
          }
        },
        {
          "aliasColors": {},
          "bars": false,
          "dashLength": 10,
          "dashes": false,
          "datasource": "${DS_TEST-CLUSTER}",
          "description": "The lag between changefeed checkpoint ts and the latest ts of upstream TiDB.",
          "fill": 1,
          "fillGradient": 0,
          "gridPos": {
            "h": 7,
            "w": 12,
            "x": 0,
            "y": 19
          },
          "hiddenSeries": false,
          "id": 3,
          "legend": {
            "alignAsTable": true,
            "avg": false,
            "current": true,
            "max": false,
            "min": false,
            "rightSide": true,
            "show": true,
            "total": false,
            "values": true
          },
          "lines": true,
          "linewidth": 1,
          "links": [],
          "nullPointMode": "null",
          "options": {
            "dataLinks": []
          },
          "paceLength": 10,
          "percentage": false,
          "pointradius": 2,
          "points": false,
          "renderer": "flot",
          "seriesOverrides": [],
          "spaceLength": 10,
          "stack": false,
          "steppedLine": false,
          "targets": [
            {
              "expr": "max(ticdc_owner_checkpoint_ts_lag{tidb_cluster=\"$tidb_cluster\", changefeed=~\"$changefeed\"}) by (changefeed)",
              "format": "time_series",
              "interval": "",
              "intervalFactor": 1,
              "legendFormat": "{{changefeed}}",
              "refId": "A"
            }
          ],
          "thresholds": [],
          "timeFrom": null,
          "timeRegions": [],
          "timeShift": null,
          "title": "Changefeed checkpoint lag",
          "tooltip": {
            "shared": true,
            "sort": 0,
            "value_type": "individual"
          },
          "type": "graph",
          "xaxis": {
            "buckets": null,
            "mode": "time",
            "name": null,
            "show": true,
            "values": []
          },
          "yaxes": [
            {
              "format": "s",
              "label": null,
              "logBase": 1,
              "max": null,
              "min": null,
              "show": true
            },
            {
              "format": "short",
              "label": null,
              "logBase": 1,
              "max": null,
              "min": null,
              "show": true
            }
          ],
          "yaxis": {
            "align": false,
            "alignLevel": null
          }
        },
        {
          "aliasColors": {},
          "bars": false,
          "dashLength": 10,
          "dashes": false,
          "datasource": "${DS_TEST-CLUSTER}",
          "description": "The lag between internal resolved ts and the latest ts of upstream TiDB.",
          "fill": 1,
          "fillGradient": 0,
          "gridPos": {
            "h": 7,
            "w": 12,
            "x": 12,
            "y": 19
          },
          "hiddenSeries": false,
          "id": 2,
          "legend": {
            "alignAsTable": true,
            "avg": false,
            "current": true,
            "hideEmpty": false,
            "hideZero": false,
            "max": false,
            "min": false,
            "rightSide": true,
            "show": true,
            "total": false,
            "values": true
          },
          "lines": true,
          "linewidth": 1,
          "links": [],
          "nullPointMode": "null",
          "options": {
            "dataLinks": []
          },
          "paceLength": 10,
          "percentage": false,
          "pointradius": 2,
          "points": false,
          "renderer": "flot",
          "seriesOverrides": [],
          "spaceLength": 10,
          "stack": false,
          "steppedLine": false,
          "targets": [
            {
              "expr": "sum(ticdc_processor_resolved_ts_lag{tidb_cluster=\"$tidb_cluster\", changefeed=~\"$changefeed\",capture=~\"$capture\"}) by (capture,changefeed)",
              "format": "time_series",
              "interval": "",
              "intervalFactor": 1,
              "legendFormat": "{{capture}}--{{changefeed}}",
              "refId": "A"
            }
          ],
          "thresholds": [],
          "timeFrom": null,
          "timeRegions": [],
          "timeShift": null,
          "title": "Processor resolved ts lag",
          "tooltip": {
            "shared": true,
            "sort": 0,
            "value_type": "individual"
          },
          "type": "graph",
          "xaxis": {
            "buckets": null,
            "mode": "time",
            "name": null,
            "show": true,
            "values": []
          },
          "yaxes": [
            {
              "format": "s",
              "label": null,
              "logBase": 1,
              "max": null,
              "min": null,
              "show": true
            },
            {
              "format": "short",
              "label": null,
              "logBase": 1,
              "max": null,
              "min": null,
              "show": true
            }
          ],
          "yaxis": {
            "align": false,
            "alignLevel": null
          }
        },
        {
          "aliasColors": {},
          "bars": false,
          "dashLength": 10,
          "dashes": false,
          "datasource": "${DS_TEST-CLUSTER}",
          "description": "The status of each changefeed.\n\n0: Normal\n\n1: Error\n\n2: Failed\n\n3: Stopped\n\n4: Finished\n\n-1: Unknown",
          "fill": 1,
          "gridPos": {
            "h": 7,
            "w": 12,
            "x": 0,
            "y": 26
          },
          "id": 163,
          "legend": {
            "alignAsTable": true,
            "avg": false,
            "current": true,
            "max": true,
            "min": true,
            "show": true,
            "total": false,
            "values": true
          },
          "lines": true,
          "linewidth": 1,
          "links": [],
          "nullPointMode": "null",
          "percentage": false,
          "pointradius": 1,
          "points": true,
          "renderer": "flot",
          "seriesOverrides": [],
          "spaceLength": 10,
          "stack": false,
          "steppedLine": false,
          "targets": [
            {
              "expr": "ticdc_owner_status{tidb_cluster=\"$tidb_cluster\", changefeed=~\"$changefeed\"}",
              "format": "time_series",
              "instant": false,
              "intervalFactor": 1,
              "legendFormat": "{{changefeed}}",
              "refId": "A"
            }
          ],
          "thresholds": [],
          "timeFrom": null,
          "timeRegions": [],
          "timeShift": null,
          "title": "The status of changefeeds",
          "tooltip": {
            "shared": true,
            "sort": 0,
            "value_type": "individual"
          },
          "type": "graph",
          "xaxis": {
            "buckets": null,
            "mode": "time",
            "name": null,
            "show": true,
            "values": []
          },
          "yaxes": [
            {
              "format": "short",
              "label": null,
              "logBase": 1,
              "max": null,
              "min": null,
              "show": true
            },
            {
              "format": "short",
              "label": null,
              "logBase": 1,
              "max": null,
              "min": null,
              "show": true
            }
          ],
          "yaxis": {
            "align": false,
            "alignLevel": null
          }
        },
        {
          "aliasColors": {},
          "bars": false,
          "dashLength": 10,
          "dashes": false,
          "datasource": "${DS_TEST-CLUSTER}",
          "description": "Percentiles of sink write duration of changefeeds",
          "fill": 1,
          "fillGradient": 0,
          "gridPos": {
            "h": 7,
            "w": 12,
            "x": 12,
            "y": 26
          },
          "hiddenSeries": false,
          "id": 35,
          "legend": {
            "alignAsTable": true,
            "avg": false,
            "current": true,
            "max": false,
            "min": false,
            "rightSide": true,
            "show": true,
            "total": false,
            "values": true
          },
          "lines": true,
          "linewidth": 1,
          "links": [],
          "nullPointMode": "null",
          "options": {
            "dataLinks": []
          },
          "paceLength": 10,
          "percentage": false,
          "pointradius": 2,
          "points": false,
          "renderer": "flot",
          "seriesOverrides": [],
          "spaceLength": 10,
          "stack": false,
          "steppedLine": false,
          "targets": [
            {
              "expr": "histogram_quantile(0.95, sum(rate(ticdc_sink_txn_exec_duration_bucket{tidb_cluster=\"$tidb_cluster\", changefeed=~\"$changefeed\"}[1m])) by (le,instance))",
              "format": "time_series",
              "intervalFactor": 1,
              "legendFormat": "{{instance}}-p95",
              "refId": "A"
            },
            {
              "expr": "histogram_quantile(0.99, sum(rate(ticdc_sink_txn_exec_duration_bucket{tidb_cluster=\"$tidb_cluster\", changefeed=~\"$changefeed\"}[1m])) by (le,instance))",
              "format": "time_series",
              "intervalFactor": 1,
              "legendFormat": "{{instance}}-p99",
              "refId": "B"
            },
            {
              "expr": "histogram_quantile(0.999, sum(rate(ticdc_sink_txn_exec_duration_bucket{tidb_cluster=\"$tidb_cluster\", changefeed=~\"$changefeed\"}[1m])) by (le,instance))",
              "format": "time_series",
              "intervalFactor": 1,
              "legendFormat": "{{instance}}-p999",
              "refId": "C"
            }
          ],
          "thresholds": [],
          "timeFrom": null,
          "timeRegions": [],
          "timeShift": null,
          "title": "Sink write duration percentile",
          "tooltip": {
            "shared": true,
            "sort": 0,
            "value_type": "individual"
          },
          "type": "graph",
          "xaxis": {
            "buckets": null,
            "mode": "time",
            "name": null,
            "show": true,
            "values": []
          },
          "yaxes": [
            {
              "format": "s",
              "label": null,
              "logBase": 2,
              "max": null,
              "min": null,
              "show": true
            },
            {
              "format": "short",
              "label": null,
              "logBase": 1,
              "max": null,
              "min": null,
              "show": true
            }
          ],
          "yaxis": {
            "align": false,
            "alignLevel": null
          }
        },
        {
          "cards": {
            "cardPadding": 0,
            "cardRound": 0
          },
          "color": {
            "cardColor": "#FF9830",
            "colorScale": "linear",
            "colorScheme": "interpolateSpectral",
            "exponent": 0.5,
            "max": null,
            "min": 1,
            "mode": "spectrum"
          },
          "dataFormat": "tsbuckets",
          "datasource": "${DS_TEST-CLUSTER}",
          "description": "Sink write duration of changefeeds",
          "gridPos": {
            "h": 7,
            "w": 12,
            "x": 0,
            "y": 33
          },
          "heatmap": {},
          "hideZeroBuckets": true,
          "highlightCards": true,
          "id": 94,
          "legend": {
            "alignAsTable": true,
            "avg": false,
            "current": true,
            "max": true,
            "min": false,
            "rightSide": true,
            "show": true,
            "sort": "current",
            "sortDesc": true,
            "total": false,
            "values": true
          },
          "links": [],
          "repeat": null,
          "repeatDirection": "h",
          "reverseYBuckets": false,
          "targets": [
            {
              "expr": "max(rate(ticdc_sink_txn_exec_duration_bucket{tidb_cluster=\"$tidb_cluster\", capture=~\"$capture\"}[1m])) by (le)",
              "format": "heatmap",
              "instant": false,
              "intervalFactor": 2,
              "legendFormat": "{{le}}",
              "refId": "A"
            }
          ],
          "title": "Sink write duration",
          "tooltip": {
            "show": true,
            "showHistogram": true
          },
          "tooltipDecimals": 1,
          "type": "heatmap",
          "xAxis": {
            "show": true
          },
          "xBucketNumber": null,
          "xBucketSize": null,
          "yAxis": {
            "decimals": 1,
            "format": "s",
            "logBase": 1,
            "max": null,
            "min": null,
            "show": true,
            "splitFactor": null
          },
          "yBucketBound": "upper",
          "yBucketNumber": null,
          "yBucketSize": null
        },
        {
          "aliasColors": {},
          "bars": false,
          "dashLength": 10,
          "dashes": false,
          "datasource": "${DS_TEST-CLUSTER}",
          "description": "Percentiles of sink batch size",
          "fill": 1,
          "fillGradient": 0,
          "gridPos": {
            "h": 7,
            "w": 12,
            "x": 12,
            "y": 33
          },
          "hiddenSeries": false,
          "id": 36,
          "legend": {
            "alignAsTable": true,
            "avg": false,
            "current": true,
            "max": false,
            "min": false,
            "rightSide": true,
            "show": true,
            "total": false,
            "values": true
          },
          "lines": true,
          "linewidth": 1,
          "links": [],
          "nullPointMode": "null",
          "options": {
            "dataLinks": []
          },
          "paceLength": 10,
          "percentage": false,
          "pointradius": 2,
          "points": false,
          "renderer": "flot",
          "seriesOverrides": [],
          "spaceLength": 10,
          "stack": false,
          "steppedLine": false,
          "targets": [
            {
              "expr": "histogram_quantile(0.90, sum(rate(ticdc_sink_txn_batch_size_bucket{tidb_cluster=\"$tidb_cluster\", changefeed=~\"$changefeed\",capture=~\"$capture\"}[1m])) by (le,capture))",
              "format": "time_series",
              "intervalFactor": 1,
              "legendFormat": "{{capture}}-p90",
              "refId": "A"
            },
            {
              "expr": "histogram_quantile(0.99, sum(rate(ticdc_sink_txn_batch_size_bucket{tidb_cluster=\"$tidb_cluster\", changefeed=~\"$changefeed\",capture=~\"$capture\"}[1m])) by (le,capture))",
              "format": "time_series",
              "intervalFactor": 1,
              "legendFormat": "{{capture}}-p99",
              "refId": "B"
            },
            {
              "expr": "histogram_quantile(0.999, sum(rate(ticdc_sink_txn_batch_size_bucket{tidb_cluster=\"$tidb_cluster\", changefeed=~\"$changefeed\",capture=~\"$capture\"}[1m])) by (le,capture))",
              "format": "time_series",
              "hide": true,
              "intervalFactor": 1,
              "legendFormat": "{{capture}}-p999",
              "refId": "C"
            }
          ],
          "thresholds": [],
          "timeFrom": null,
          "timeRegions": [],
          "timeShift": null,
          "title": "Sink write batch size percentile",
          "tooltip": {
            "shared": true,
            "sort": 0,
            "value_type": "individual"
          },
          "type": "graph",
          "xaxis": {
            "buckets": null,
            "mode": "time",
            "name": null,
            "show": true,
            "values": []
          },
          "yaxes": [
            {
              "format": "none",
              "label": null,
              "logBase": 2,
              "max": null,
              "min": null,
              "show": true
            },
            {
              "format": "short",
              "label": null,
              "logBase": 1,
              "max": null,
              "min": null,
              "show": true
            }
          ],
          "yaxis": {
            "align": false,
            "alignLevel": null
          }
        },
        {
          "aliasColors": {},
          "bars": false,
          "dashLength": 10,
          "dashes": false,
          "datasource": "${DS_TEST-CLUSTER}",
          "description": "The number of changed rows that are written to  downstream per second",
          "fill": 1,
          "fillGradient": 0,
          "gridPos": {
            "h": 7,
            "w": 12,
            "x": 0,
            "y": 40
          },
          "hiddenSeries": false,
          "id": 34,
          "legend": {
            "alignAsTable": true,
            "avg": true,
            "current": true,
            "max": true,
            "min": false,
            "rightSide": true,
            "show": true,
            "total": false,
            "values": true
          },
          "lines": true,
          "linewidth": 1,
          "links": [],
          "nullPointMode": "null",
          "options": {
            "dataLinks": []
          },
          "paceLength": 10,
          "percentage": false,
          "pointradius": 2,
          "points": false,
          "renderer": "flot",
          "seriesOverrides": [],
          "spaceLength": 10,
          "stack": false,
          "steppedLine": false,
          "targets": [
            {
              "expr": "sum (rate(ticdc_sink_txn_batch_size_sum{tidb_cluster=\"$tidb_cluster\", changefeed=~\"$changefeed\",capture=~\"$capture\"}[1m])) by (capture)",
              "format": "time_series",
              "intervalFactor": 1,
              "legendFormat": "{{capture}}",
              "refId": "A"
            },
            {
              "expr": "sum (rate(ticdc_sink_txn_batch_size_sum{tidb_cluster=\"$tidb_cluster\", changefeed=~\"$changefeed\"}[1m])) by (changefeed)",
              "format": "time_series",
              "hide": false,
              "interval": "",
              "intervalFactor": 1,
              "legendFormat": "total",
              "refId": "B"
            }
          ],
          "thresholds": [],
          "timeFrom": null,
          "timeRegions": [],
          "timeShift": null,
          "title": "Sink write rows count/s",
          "tooltip": {
            "shared": true,
            "sort": 0,
            "value_type": "individual"
          },
          "type": "graph",
          "xaxis": {
            "buckets": null,
            "mode": "time",
            "name": null,
            "show": true,
            "values": []
          },
          "yaxes": [
            {
              "format": "none",
              "label": null,
              "logBase": 1,
              "max": null,
              "min": null,
              "show": true
            },
            {
              "format": "short",
              "label": null,
              "logBase": 1,
              "max": null,
              "min": null,
              "show": true
            }
          ],
          "yaxis": {
            "align": false,
            "alignLevel": null
          }
        },
        {
          "aliasColors": {},
          "bars": false,
          "dashLength": 10,
          "dashes": false,
          "datasource": "${DS_TEST-CLUSTER}",
          "description": "Percentiles of asynchronous flush sink duration of changefeeds",
          "fill": 1,
          "fillGradient": 0,
          "gridPos": {
            "h": 7,
            "w": 12,
            "x": 12,
            "y": 40
          },
          "hiddenSeries": false,
          "id": 98,
          "legend": {
            "alignAsTable": true,
            "avg": false,
            "current": true,
            "max": false,
            "min": false,
            "rightSide": true,
            "show": true,
            "total": false,
            "values": true
          },
          "lines": true,
          "linewidth": 1,
          "links": [],
          "nullPointMode": "null",
          "options": {
            "dataLinks": []
          },
          "paceLength": 10,
          "percentage": false,
          "pointradius": 2,
          "points": false,
          "renderer": "flot",
          "seriesOverrides": [],
          "spaceLength": 10,
          "stack": false,
          "steppedLine": false,
          "targets": [
            {
              "expr": "histogram_quantile(0.95, sum(rate(ticdc_processor_flush_event_duration_seconds_bucket{tidb_cluster=\"$tidb_cluster\", changefeed=~\"$changefeed\"}[1m])) by (le,instance,type))",
              "format": "time_series",
              "intervalFactor": 1,
              "legendFormat": "{{instance}}-{{type}}-p95",
              "refId": "A"
            },
            {
              "expr": "histogram_quantile(0.99, sum(rate(ticdc_sink_flush_event_duration_seconds_bucket{tidb_cluster=\"$tidb_cluster\", changefeed=~\"$changefeed\"}[1m])) by (le,instance,type))",
              "format": "time_series",
              "intervalFactor": 1,
              "legendFormat": "{{instance}}-{{type}}-p99",
              "refId": "B"
            },
            {
              "expr": "histogram_quantile(0.999, sum(rate(ticdc_sink_flush_event_duration_seconds_bucket{tidb_cluster=\"$tidb_cluster\", changefeed=~\"$changefeed\"}[1m])) by (le,instance,type))",
              "format": "time_series",
              "intervalFactor": 1,
              "legendFormat": "{{instance}}-{{type}}-p999",
              "refId": "C"
            }
          ],
          "thresholds": [],
          "timeFrom": null,
          "timeRegions": [],
          "timeShift": null,
          "title": "Flush sink duration percentile",
          "tooltip": {
            "shared": true,
            "sort": 0,
            "value_type": "individual"
          },
          "type": "graph",
          "xaxis": {
            "buckets": null,
            "mode": "time",
            "name": null,
            "show": true,
            "values": []
          },
          "yaxes": [
            {
              "format": "s",
              "label": null,
              "logBase": 2,
              "max": null,
              "min": null,
              "show": true
            },
            {
              "format": "short",
              "label": null,
              "logBase": 1,
              "max": null,
              "min": null,
              "show": true
            }
          ],
          "yaxis": {
            "align": false,
            "alignLevel": null
          }
        },
        {
          "cards": {
            "cardPadding": 0,
            "cardRound": 0
          },
          "color": {
            "cardColor": "#FF9830",
            "colorScale": "linear",
            "colorScheme": "interpolateSpectral",
            "exponent": 0.5,
            "max": null,
            "min": 0,
            "mode": "spectrum"
          },
          "dataFormat": "tsbuckets",
          "datasource": "${DS_TEST-CLUSTER}",
          "description": "Asynchronous flush sink duration of changefeeds",
          "gridPos": {
            "h": 7,
            "w": 12,
            "x": 0,
            "y": 47
          },
          "heatmap": {},
          "hideZeroBuckets": true,
          "highlightCards": true,
          "id": 93,
          "legend": {
            "alignAsTable": true,
            "avg": false,
            "current": true,
            "max": true,
            "min": false,
            "rightSide": true,
            "show": true,
            "sort": "current",
            "sortDesc": true,
            "total": false,
            "values": true
          },
          "links": [],
          "reverseYBuckets": false,
          "targets": [
            {
              "expr": "max(rate(ticdc_sink_flush_event_duration_seconds_bucket{tidb_cluster=\"$tidb_cluster\", capture=~\"$capture\"}[1m])) by (le)",
              "format": "heatmap",
              "instant": false,
              "intervalFactor": 2,
              "legendFormat": "{{le}}",
              "refId": "A"
            }
          ],
          "title": "Flush sink duration",
          "tooltip": {
            "show": true,
            "showHistogram": true
          },
          "tooltipDecimals": 1,
          "type": "heatmap",
          "xAxis": {
            "show": true
          },
          "xBucketNumber": null,
          "xBucketSize": null,
          "yAxis": {
            "decimals": 1,
            "format": "s",
            "logBase": 1,
            "max": null,
            "min": null,
            "show": true,
            "splitFactor": null
          },
          "yBucketBound": "upper",
          "yBucketNumber": null,
          "yBucketSize": null
        },
        {
          "aliasColors": {},
          "bars": false,
          "dashLength": 10,
          "dashes": false,
          "datasource": "${DS_TEST-CLUSTER}",
          "description": "Distribution of MySQL worker loads",
          "fill": 1,
          "fillGradient": 0,
          "gridPos": {
            "h": 7,
            "w": 12,
            "x": 12,
            "y": 47
          },
          "hiddenSeries": false,
          "id": 95,
          "legend": {
            "alignAsTable": true,
            "avg": true,
            "current": true,
            "max": true,
            "min": false,
            "rightSide": false,
            "show": true,
            "sort": "current",
            "sortDesc": true,
            "total": false,
            "values": true
          },
          "lines": true,
          "linewidth": 1,
          "links": [],
          "nullPointMode": "null",
          "options": {
            "dataLinks": []
          },
          "percentage": false,
          "pointradius": 2,
          "points": false,
          "renderer": "flot",
          "seriesOverrides": [],
          "spaceLength": 10,
          "stack": true,
          "steppedLine": false,
          "targets": [
            {
              "expr": "sum(rate(ticdc_sink_bucket_size{tidb_cluster=\"$tidb_cluster\", changefeed=~\"$changefeed\",capture=~\"$capture\"}[1m])) by (capture,bucket)",
              "format": "time_series",
              "hide": true,
              "interval": "",
              "intervalFactor": 1,
              "legendFormat": "{{capture}}-{{bucket}}",
              "refId": "A"
            },
            {
              "expr": "count(rate(ticdc_sink_bucket_size{tidb_cluster=\"$tidb_cluster\", changefeed=~\"$changefeed\",capture=~\"$capture\"}[1m]) >= 0)",
              "format": "time_series",
              "hide": true,
              "interval": "",
              "intervalFactor": 1,
              "legendFormat": "total worker",
              "refId": "B"
            },
            {
              "expr": "count(rate(ticdc_sink_bucket_size{tidb_cluster=\"$tidb_cluster\", changefeed=~\"$changefeed\",capture=~\"$capture\"}[1m]) <= 2)",
              "format": "time_series",
              "interval": "",
              "intervalFactor": 1,
              "legendFormat": "0-2 row/s worker",
              "refId": "C"
            },
            {
              "expr": "count(rate(ticdc_sink_bucket_size{tidb_cluster=\"$tidb_cluster\", changefeed=~\"$changefeed\",capture=~\"$capture\"}[1m]) > 2 and rate(ticdc_sink_bucket_size{tidb_cluster=\"$tidb_cluster\", changefeed=~\"$changefeed\",capture=~\"$capture\"}[1m]) <= 10)",
              "format": "time_series",
              "hide": false,
              "interval": "",
              "intervalFactor": 1,
              "legendFormat": "2-10 row/s worker",
              "refId": "D"
            },
            {
              "expr": "count(rate(ticdc_sink_bucket_size{tidb_cluster=\"$tidb_cluster\", changefeed=~\"$changefeed\",capture=~\"$capture\"}[1m]) > 10 and rate(ticdc_sink_bucket_size{tidb_cluster=\"$tidb_cluster\", changefeed=~\"$changefeed\",capture=~\"$capture\"}[1m]) <= 100)",
              "format": "time_series",
              "hide": false,
              "interval": "",
              "intervalFactor": 1,
              "legendFormat": "10-100 row/s worker",
              "refId": "E"
            },
            {
              "expr": "count(rate(ticdc_sink_bucket_size{tidb_cluster=\"$tidb_cluster\", changefeed=~\"$changefeed\",capture=~\"$capture\"}[1m]) > 100)",
              "format": "time_series",
              "hide": false,
              "interval": "",
              "intervalFactor": 1,
              "legendFormat": ">100 row/s worker",
              "refId": "F"
            }
          ],
          "thresholds": [],
          "timeFrom": null,
          "timeRegions": [],
          "timeShift": null,
          "title": "MySQL sink worker load",
          "tooltip": {
            "shared": true,
            "sort": 2,
            "value_type": "individual"
          },
          "type": "graph",
          "xaxis": {
            "buckets": null,
            "mode": "time",
            "name": null,
            "show": true,
            "values": []
          },
          "yaxes": [
            {
              "format": "short",
              "label": null,
              "logBase": 1,
              "max": null,
              "min": null,
              "show": true
            },
            {
              "format": "short",
              "label": null,
              "logBase": 1,
              "max": null,
              "min": null,
              "show": true
            }
          ],
          "yaxis": {
            "align": false,
            "alignLevel": null
          }
        },
        {
          "cards": {
            "cardPadding": 0,
            "cardRound": 0
          },
          "color": {
            "cardColor": "#FF9830",
            "colorScale": "linear",
            "colorScheme": "interpolateSpectral",
            "exponent": 0.5,
            "max": null,
            "min": 1,
            "mode": "spectrum"
          },
          "dataFormat": "tsbuckets",
          "datasource": "${DS_TEST-CLUSTER}",
          "description": "The duration of detecting and waiting conflict of MySQL sink",
          "gridPos": {
            "h": 7,
            "w": 12,
            "x": 0,
            "y": 54
          },
          "heatmap": {},
          "hideZeroBuckets": true,
          "highlightCards": true,
          "id": 103,
          "legend": {
            "alignAsTable": true,
            "avg": false,
            "current": true,
            "max": true,
            "min": false,
            "rightSide": true,
            "show": true,
            "sort": "current",
            "sortDesc": true,
            "total": false,
            "values": true
          },
          "links": [],
          "repeatDirection": "h",
          "reverseYBuckets": false,
          "targets": [
            {
              "expr": "max(rate(ticdc_sink_conflict_detect_duration_bucket{tidb_cluster=\"$tidb_cluster\", capture=~\"$capture\"}[1m])) by (le)",
              "format": "heatmap",
              "instant": false,
              "intervalFactor": 2,
              "legendFormat": "{{le}}",
              "refId": "A"
            }
          ],
          "title": "MySQL sink conflict detect duration",
          "tooltip": {
            "show": true,
            "showHistogram": true
          },
          "tooltipDecimals": 1,
          "type": "heatmap",
          "xAxis": {
            "show": true
          },
          "xBucketNumber": null,
          "xBucketSize": null,
          "yAxis": {
            "decimals": 1,
            "format": "s",
            "logBase": 1,
            "max": null,
            "min": null,
            "show": true,
            "splitFactor": null
          },
          "yBucketBound": "upper",
          "yBucketNumber": null,
          "yBucketSize": null
        },
        {
          "aliasColors": {},
          "bars": false,
          "dashLength": 10,
          "dashes": false,
          "datasource": "${DS_TEST-CLUSTER}",
          "description": "Percentiles of detecting and waiting conflict duration of MySQL sink",
          "fill": 1,
          "fillGradient": 0,
          "gridPos": {
            "h": 7,
            "w": 12,
            "x": 12,
            "y": 54
          },
          "hiddenSeries": false,
          "id": 83,
          "legend": {
            "alignAsTable": true,
            "avg": false,
            "current": true,
            "max": true,
            "min": false,
            "rightSide": false,
            "show": true,
            "total": false,
            "values": true
          },
          "lines": true,
          "linewidth": 1,
          "links": [],
          "nullPointMode": "null",
          "options": {
            "dataLinks": []
          },
          "percentage": false,
          "pointradius": 2,
          "points": false,
          "renderer": "flot",
          "seriesOverrides": [],
          "spaceLength": 10,
          "stack": false,
          "steppedLine": false,
          "targets": [
            {
              "expr": "histogram_quantile(0.95,sum(rate(ticdc_sink_conflict_detect_duration_bucket{tidb_cluster=\"$tidb_cluster\", changefeed=~\"$changefeed\",capture=~\"$capture\"}[1m])) by (le,instance))",
              "format": "time_series",
              "interval": "",
              "intervalFactor": 1,
              "legendFormat": "{{instance}}-p95",
              "refId": "A"
            },
            {
              "expr": "histogram_quantile(0.99,sum(rate(ticdc_sink_conflict_detect_duration_bucket{tidb_cluster=\"$tidb_cluster\", changefeed=~\"$changefeed\",capture=~\"$capture\"}[1m])) by (le,instance))",
              "format": "time_series",
              "interval": "",
              "intervalFactor": 1,
              "legendFormat": "{{instance}}-p99",
              "refId": "B"
            },
            {
              "expr": "histogram_quantile(0.999,sum(rate(ticdc_sink_conflict_detect_duration_bucket{tidb_cluster=\"$tidb_cluster\", changefeed=~\"$changefeed\",capture=~\"$capture\"}[1m])) by (le,instance))",
              "format": "time_series",
              "interval": "",
              "intervalFactor": 1,
              "legendFormat": "{{instance}}-p999",
              "refId": "C"
            }
          ],
          "thresholds": [],
          "timeFrom": null,
          "timeRegions": [],
          "timeShift": null,
          "title": "MySQL sink conflict detect duration percentile",
          "tooltip": {
            "shared": true,
            "sort": 2,
            "value_type": "individual"
          },
          "type": "graph",
          "xaxis": {
            "buckets": null,
            "mode": "time",
            "name": null,
            "show": true,
            "values": []
          },
          "yaxes": [
            {
              "format": "s",
              "label": null,
              "logBase": 2,
              "max": null,
              "min": null,
              "show": true
            },
            {
              "format": "short",
              "label": null,
              "logBase": 1,
              "max": null,
              "min": null,
              "show": true
            }
          ],
          "yaxis": {
            "align": false,
            "alignLevel": null
          }
        },
        {
          "aliasColors": {},
          "bars": false,
          "dashLength": 10,
          "dashes": false,
          "datasource": "${DS_TEST-CLUSTER}",
          "fill": 1,
          "gridPos": {
            "h": 8,
            "w": 12,
            "x": 0,
            "y": 61
          },
          "id": 149,
          "legend": {
            "avg": false,
            "current": false,
            "max": false,
            "min": false,
            "show": true,
            "total": false,
            "values": false
          },
          "lines": true,
          "linewidth": 1,
          "links": [],
          "nullPointMode": "null",
          "percentage": false,
          "pointradius": 2,
          "points": false,
          "renderer": "flot",
          "seriesOverrides": [],
          "spaceLength": 10,
          "stack": false,
          "steppedLine": false,
          "targets": [
            {
              "expr": "sum(ticdc_processor_table_memory_consumption{changefeed =~ \"$changefeed\", capture =~ \"$capture\"}) by (capture)",
              "format": "time_series",
              "intervalFactor": 1,
              "refId": "A"
            }
          ],
          "thresholds": [],
          "timeFrom": null,
          "timeRegions": [],
          "timeShift": null,
          "title": "Processor Memory Consumption Per Capture",
          "tooltip": {
            "shared": true,
            "sort": 0,
            "value_type": "individual"
          },
          "type": "graph",
          "xaxis": {
            "buckets": null,
            "mode": "time",
            "name": null,
            "show": true,
            "values": []
          },
          "yaxes": [
            {
              "format": "bytes",
              "label": null,
              "logBase": 1,
              "max": null,
              "min": null,
              "show": true
            },
            {
              "format": "short",
              "label": null,
              "logBase": 1,
              "max": null,
              "min": null,
              "show": true
            }
          ],
          "yaxis": {
            "align": false,
            "alignLevel": null
          }
        },
        {
          "columns": [],
          "datasource": "${DS_TEST-CLUSTER}",
          "fontSize": "100%",
          "gridPos": {
            "h": 8,
            "w": 12,
            "x": 12,
            "y": 61
          },
          "id": 151,
          "links": [],
          "pageSize": null,
          "scroll": true,
          "showHeader": true,
          "sort": {
            "col": 0,
            "desc": true
          },
          "styles": [
            {
              "alias": "",
              "colorMode": null,
              "colors": [
                "rgba(245, 54, 54, 0.9)",
                "rgba(237, 129, 40, 0.89)",
                "rgba(50, 172, 45, 0.97)"
              ],
              "decimals": 2,
              "pattern": "changefeed",
              "thresholds": [],
              "type": "string",
              "unit": "short"
            },
            {
              "alias": "",
              "colorMode": null,
              "colors": [
                "rgba(245, 54, 54, 0.9)",
                "rgba(237, 129, 40, 0.89)",
                "rgba(50, 172, 45, 0.97)"
              ],
              "dateFormat": "YYYY-MM-DD HH:mm:ss",
              "decimals": 2,
              "mappingType": 1,
              "pattern": "table",
              "thresholds": [],
              "type": "string",
              "unit": "short"
            },
            {
              "alias": "",
              "colorMode": null,
              "colors": [
                "rgba(245, 54, 54, 0.9)",
                "rgba(237, 129, 40, 0.89)",
                "rgba(50, 172, 45, 0.97)"
              ],
              "dateFormat": "YYYY-MM-DD HH:mm:ss",
              "decimals": 2,
              "mappingType": 1,
              "pattern": "instance",
              "thresholds": [],
              "type": "string",
              "unit": "short"
            },
            {
              "alias": "memory consumption",
              "colorMode": null,
              "colors": [
                "rgba(245, 54, 54, 0.9)",
                "rgba(237, 129, 40, 0.89)",
                "rgba(50, 172, 45, 0.97)"
              ],
              "dateFormat": "YYYY-MM-DD HH:mm:ss",
              "decimals": 2,
              "mappingType": 1,
              "pattern": "Value",
              "thresholds": [],
              "type": "number",
              "unit": "bytes"
            },
            {
              "alias": "",
              "colorMode": null,
              "colors": [
                "rgba(245, 54, 54, 0.9)",
                "rgba(237, 129, 40, 0.89)",
                "rgba(50, 172, 45, 0.97)"
              ],
              "dateFormat": "YYYY-MM-DD HH:mm:ss",
              "decimals": 2,
              "mappingType": 1,
              "pattern": "/.*/",
              "thresholds": [],
              "type": "hidden",
              "unit": "short"
            }
          ],
          "targets": [
            {
              "expr": "ticdc_processor_table_memory_consumption{changefeed =~ \"$changefeed\", capture =~ \"$capture\"}",
              "format": "table",
              "intervalFactor": 1,
              "refId": "A"
            }
          ],
          "timeFrom": null,
          "timeShift": null,
          "title": "Processor Memory Consumption Per Table",
          "transform": "table",
          "type": "table"
        }
      ],
      "title": "Changefeed",
      "type": "row"
    },
    {
      "collapsed": true,
      "gridPos": {
        "h": 1,
        "w": 24,
        "x": 0,
        "y": 2
      },
      "id": 13,
      "panels": [
        {
          "aliasColors": {},
          "bars": false,
          "dashLength": 10,
          "dashes": false,
          "datasource": "${DS_TEST-CLUSTER}",
          "description": "The number of established Eventfeed RPC between TiCDC and TiKV",
          "fill": 1,
          "fillGradient": 0,
          "gridPos": {
            "h": 7,
            "w": 8,
            "x": 0,
            "y": 3
          },
          "hiddenSeries": false,
          "id": 15,
          "legend": {
            "alignAsTable": true,
            "avg": false,
            "current": true,
            "hideEmpty": false,
            "max": false,
            "min": false,
            "rightSide": true,
            "show": true,
            "total": false,
            "values": true
          },
          "lines": true,
          "linewidth": 1,
          "links": [],
          "nullPointMode": "null",
          "options": {
            "dataLinks": []
          },
          "paceLength": 10,
          "percentage": false,
          "pointradius": 2,
          "points": false,
          "renderer": "flot",
          "seriesOverrides": [
            {
              "alias": "/.*-rpc/",
              "yaxis": 2
            }
          ],
          "spaceLength": 10,
          "stack": false,
          "steppedLine": false,
          "targets": [
            {
              "expr": "sum(ticdc_kvclient_event_feed_count{tidb_cluster=\"$tidb_cluster\"}) by (instance)",
              "format": "time_series",
              "intervalFactor": 1,
              "legendFormat": "{{instance}}",
              "refId": "A"
            },
            {
              "expr": "sum(grpc_client_started_total{tidb_cluster=\"$tidb_cluster\", grpc_method=\"EventFeed\"}) by (instance)",
              "format": "time_series",
              "intervalFactor": 1,
              "legendFormat": "{{instance}}-rpc",
              "refId": "B"
            }
          ],
          "thresholds": [],
          "timeFrom": null,
          "timeRegions": [],
          "timeShift": null,
          "title": "Eventfeed count",
          "tooltip": {
            "shared": true,
            "sort": 0,
            "value_type": "individual"
          },
          "type": "graph",
          "xaxis": {
            "buckets": null,
            "mode": "time",
            "name": null,
            "show": true,
            "values": []
          },
          "yaxes": [
            {
              "format": "short",
              "label": null,
              "logBase": 1,
              "max": null,
              "min": null,
              "show": true
            },
            {
              "format": "short",
              "label": null,
              "logBase": 1,
              "max": null,
              "min": null,
              "show": true
            }
          ],
          "yaxis": {
            "align": false,
            "alignLevel": null
          }
        },
        {
          "aliasColors": {},
          "bars": false,
          "dashLength": 10,
          "dashes": false,
          "datasource": "${DS_TEST-CLUSTER}",
          "decimals": null,
          "description": "Percentiles of Eventfeed message size",
          "fill": 1,
          "fillGradient": 0,
          "gridPos": {
            "h": 7,
            "w": 8,
            "x": 8,
            "y": 3
          },
          "hiddenSeries": false,
          "id": 17,
          "legend": {
            "alignAsTable": true,
            "avg": false,
            "current": true,
            "max": false,
            "min": false,
            "rightSide": true,
            "show": true,
            "total": false,
            "values": true
          },
          "lines": true,
          "linewidth": 1,
          "links": [],
          "nullPointMode": "null",
          "options": {
            "dataLinks": []
          },
          "paceLength": 10,
          "percentage": false,
          "pointradius": 2,
          "points": false,
          "renderer": "flot",
          "seriesOverrides": [],
          "spaceLength": 10,
          "stack": false,
          "steppedLine": false,
          "targets": [
            {
              "expr": "histogram_quantile(0.999, sum(rate(ticdc_kvclient_event_size_bytes_bucket{tidb_cluster=\"$tidb_cluster\"}[1m])) by (le, instance))",
              "format": "time_series",
              "intervalFactor": 1,
              "legendFormat": "{{instance}}-p999",
              "refId": "A"
            },
            {
              "expr": "histogram_quantile(0.95, sum(rate(ticdc_kvclient_event_size_bytes_bucket{tidb_cluster=\"$tidb_cluster\"}[1m])) by (le, instance))",
              "format": "time_series",
              "intervalFactor": 1,
              "legendFormat": "{{instance}}-p95",
              "refId": "B"
            }
          ],
          "thresholds": [],
          "timeFrom": null,
          "timeRegions": [],
          "timeShift": null,
          "title": "Event size percentile",
          "tooltip": {
            "shared": true,
            "sort": 0,
            "value_type": "individual"
          },
          "type": "graph",
          "xaxis": {
            "buckets": null,
            "mode": "time",
            "name": null,
            "show": true,
            "values": []
          },
          "yaxes": [
            {
              "format": "bytes",
              "label": null,
              "logBase": 1,
              "max": null,
              "min": null,
              "show": true
            },
            {
              "format": "short",
              "label": null,
              "logBase": 1,
              "max": null,
              "min": null,
              "show": true
            }
          ],
          "yaxis": {
            "align": false,
            "alignLevel": null
          }
        },
        {
          "aliasColors": {},
          "bars": true,
          "dashLength": 10,
          "dashes": false,
          "datasource": "${DS_TEST-CLUSTER}",
          "description": "The number of errors that interrupt Eventfeed RPC",
          "fill": 1,
          "fillGradient": 0,
          "gridPos": {
            "h": 7,
            "w": 8,
            "x": 16,
            "y": 3
          },
          "hiddenSeries": false,
          "id": 28,
          "legend": {
            "alignAsTable": true,
            "avg": false,
            "current": true,
            "hideEmpty": true,
            "hideZero": true,
            "max": true,
            "min": false,
            "rightSide": true,
            "show": true,
            "total": false,
            "values": true
          },
          "lines": true,
          "linewidth": 1,
          "links": [],
          "nullPointMode": "null",
          "options": {
            "dataLinks": []
          },
          "paceLength": 10,
          "percentage": false,
          "pointradius": 2,
          "points": false,
          "renderer": "flot",
          "seriesOverrides": [],
          "spaceLength": 10,
          "stack": false,
          "steppedLine": false,
          "targets": [
            {
              "expr": "sum(increase(ticdc_kvclient_event_feed_error_count{tidb_cluster=\"$tidb_cluster\", capture=~\"$capture\"}[1m])) by (type)",
              "format": "time_series",
              "hide": false,
              "interval": "1m",
              "intervalFactor": 1,
              "legendFormat": "{{type}}",
              "refId": "A"
            },
            {
              "expr": "-sum(increase(pd_schedule_operators_count{tidb_cluster=\"$tidb_cluster\", event=\"create\", type=~\".*leader\"}[1m]))",
              "format": "time_series",
              "hide": false,
              "interval": "1m",
              "intervalFactor": 1,
              "legendFormat": "transfer-leader",
              "refId": "B"
            },
            {
              "expr": "-sum(increase(pd_schedule_operators_count{tidb_cluster=\"$tidb_cluster\", event=\"create\", type=~\".*(peer|region)\"}[1m]))",
              "format": "time_series",
              "interval": "1m",
              "intervalFactor": 1,
              "legendFormat": "move-region",
              "refId": "C"
            }
          ],
          "thresholds": [],
          "timeFrom": null,
          "timeRegions": [],
          "timeShift": null,
          "title": "Eventfeed error/m",
          "tooltip": {
            "shared": true,
            "sort": 0,
            "value_type": "individual"
          },
          "type": "graph",
          "xaxis": {
            "buckets": null,
            "mode": "time",
            "name": null,
            "show": true,
            "values": []
          },
          "yaxes": [
            {
              "format": "short",
              "label": null,
              "logBase": 1,
              "max": null,
              "min": null,
              "show": true
            },
            {
              "format": "short",
              "label": null,
              "logBase": 1,
              "max": null,
              "min": null,
              "show": true
            }
          ],
          "yaxis": {
            "align": false,
            "alignLevel": null
          }
        },
        {
          "aliasColors": {},
          "bars": false,
          "dashLength": 10,
          "dashes": false,
          "datasource": "${DS_TEST-CLUSTER}",
          "description": "The number of KV client received events from TiKV per seconds",
          "fill": 1,
          "fillGradient": 0,
          "gridPos": {
            "h": 7,
            "w": 8,
            "x": 0,
            "y": 10
          },
          "hiddenSeries": false,
          "id": 29,
          "legend": {
            "alignAsTable": true,
            "avg": false,
            "current": true,
            "hideEmpty": true,
            "hideZero": true,
            "max": true,
            "min": false,
            "rightSide": false,
            "show": true,
            "total": false,
            "values": true
          },
          "lines": true,
          "linewidth": 1,
          "links": [],
          "nullPointMode": "null",
          "options": {
            "dataLinks": []
          },
          "paceLength": 10,
          "percentage": false,
          "pointradius": 2,
          "points": false,
          "renderer": "flot",
          "seriesOverrides": [],
          "spaceLength": 10,
          "stack": false,
          "steppedLine": false,
          "targets": [
            {
              "expr": "sum(rate(ticdc_kvclient_pull_event_count{tidb_cluster=\"$tidb_cluster\", changefeed=~\"$changefeed\"}[1m])) by (instance, type)",
              "format": "time_series",
              "intervalFactor": 1,
              "legendFormat": "{{instance}}-{{type}}",
              "refId": "A"
            }
          ],
          "thresholds": [],
          "timeFrom": null,
          "timeRegions": [],
          "timeShift": null,
          "title": "KV client receive events/s",
          "tooltip": {
            "shared": true,
            "sort": 0,
            "value_type": "individual"
          },
          "type": "graph",
          "xaxis": {
            "buckets": null,
            "mode": "time",
            "name": null,
            "show": true,
            "values": []
          },
          "yaxes": [
            {
              "format": "short",
              "label": null,
              "logBase": 1,
              "max": null,
              "min": null,
              "show": true
            },
            {
              "format": "short",
              "label": null,
              "logBase": 1,
              "max": null,
              "min": null,
              "show": true
            }
          ],
          "yaxis": {
            "align": false,
            "alignLevel": null
          }
        },
        {
          "aliasColors": {},
          "bars": false,
          "dashLength": 10,
          "dashes": false,
          "datasource": "${DS_TEST-CLUSTER}",
          "description": "The number of events that puller outputs to sorter \n per second",
          "fill": 1,
          "fillGradient": 0,
          "gridPos": {
            "h": 7,
            "w": 8,
            "x": 8,
            "y": 10
          },
          "hiddenSeries": false,
          "id": 5,
          "legend": {
            "alignAsTable": true,
            "avg": false,
            "current": true,
            "max": true,
            "min": false,
            "rightSide": false,
            "show": true,
            "total": false,
            "values": true
          },
          "lines": true,
          "linewidth": 1,
          "links": [],
          "nullPointMode": "null",
          "options": {
            "dataLinks": []
          },
          "paceLength": 10,
          "percentage": false,
          "pointradius": 2,
          "points": false,
          "renderer": "flot",
          "seriesOverrides": [],
          "spaceLength": 10,
          "stack": false,
          "steppedLine": false,
          "targets": [
            {
              "expr": "sum (rate(ticdc_puller_txn_collect_event_count{tidb_cluster=\"$tidb_cluster\", changefeed=~\"$changefeed\"}[1m])) by (instance, type)",
              "format": "time_series",
              "intervalFactor": 1,
              "legendFormat": "{{instance}} - {{type}}",
              "refId": "A"
            }
          ],
          "thresholds": [],
          "timeFrom": null,
          "timeRegions": [],
          "timeShift": null,
          "title": "Puller output events/s",
          "tooltip": {
            "shared": true,
            "sort": 0,
            "value_type": "individual"
          },
          "type": "graph",
          "xaxis": {
            "buckets": null,
            "mode": "time",
            "name": null,
            "show": true,
            "values": []
          },
          "yaxes": [
            {
              "format": "none",
              "label": null,
              "logBase": 1,
              "max": null,
              "min": null,
              "show": true
            },
            {
              "format": "short",
              "label": null,
              "logBase": 1,
              "max": null,
              "min": null,
              "show": true
            }
          ],
          "yaxis": {
            "align": false,
            "alignLevel": null
          }
        },
        {
          "aliasColors": {},
          "bars": false,
          "dashLength": 10,
          "dashes": false,
          "datasource": "${DS_TEST-CLUSTER}",
          "description": "The number of rows that sink flushes to downstream per second",
          "fill": 1,
          "fillGradient": 0,
          "gridPos": {
            "h": 7,
            "w": 8,
            "x": 16,
            "y": 10
          },
          "hiddenSeries": false,
          "id": 108,
          "legend": {
            "alignAsTable": true,
            "avg": true,
            "current": true,
            "max": true,
            "min": false,
            "rightSide": false,
            "show": true,
            "sort": "current",
            "sortDesc": true,
            "total": false,
            "values": true
          },
          "lines": true,
          "linewidth": 1,
          "links": [],
          "nullPointMode": "null",
          "options": {
            "dataLinks": []
          },
          "percentage": false,
          "pointradius": 2,
          "points": false,
          "renderer": "flot",
          "seriesOverrides": [],
          "spaceLength": 10,
          "stack": false,
          "steppedLine": false,
          "targets": [
            {
              "expr": "sum(rate(ticdc_sink_total_flushed_rows_count{tidb_cluster=\"$tidb_cluster\", changefeed=~\"$changefeed\",capture=~\"$capture\"}[1m])) by (capture)",
              "format": "time_series",
              "intervalFactor": 1,
              "legendFormat": "{{capture}}",
              "refId": "A"
            }
          ],
          "thresholds": [],
          "timeFrom": null,
          "timeRegions": [],
          "timeShift": null,
          "title": "Sink flush rows/s",
          "tooltip": {
            "shared": true,
            "sort": 2,
            "value_type": "individual"
          },
          "type": "graph",
          "xaxis": {
            "buckets": null,
            "mode": "time",
            "name": null,
            "show": true,
            "values": []
          },
          "yaxes": [
            {
              "format": "short",
              "label": null,
              "logBase": 1,
              "max": null,
              "min": null,
              "show": true
            },
            {
              "format": "short",
              "label": null,
              "logBase": 1,
              "max": null,
              "min": null,
              "show": true
            }
          ],
          "yaxis": {
            "align": false,
            "alignLevel": null
          }
        },
        {
          "aliasColors": {},
          "bars": false,
          "dashLength": 10,
          "dashes": false,
          "datasource": "${DS_TEST-CLUSTER}",
          "description": "The number of events that are buffered in Puller's memory buffer and output channel",
          "fill": 1,
          "fillGradient": 0,
          "gridPos": {
            "h": 7,
            "w": 6,
            "x": 0,
            "y": 17
          },
          "hiddenSeries": false,
          "id": 43,
          "legend": {
            "alignAsTable": true,
            "avg": false,
            "current": true,
            "hideEmpty": false,
            "max": true,
            "min": false,
            "rightSide": false,
            "show": true,
            "total": false,
            "values": true
          },
          "lines": true,
          "linewidth": 1,
          "links": [],
          "nullPointMode": "null",
          "options": {
            "dataLinks": []
          },
          "paceLength": 10,
          "percentage": false,
          "pointradius": 2,
          "points": false,
          "renderer": "flot",
          "seriesOverrides": [
            {
              "alias": "/.*chan.*/",
              "yaxis": 2
            }
          ],
          "spaceLength": 10,
          "stack": false,
          "steppedLine": false,
          "targets": [
            {
              "expr": "sum(ticdc_puller_mem_buffer_size{tidb_cluster=\"$tidb_cluster\", changefeed=~\"$changefeed\",capture=~\"$capture\"}) by (capture)",
              "format": "time_series",
              "intervalFactor": 1,
              "legendFormat": "{{capture}} - output chan",
              "refId": "A"
            },
            {
              "expr": "-sum(ticdc_puller_output_chan_size{tidb_cluster=\"$tidb_cluster\", changefeed=~\"$changefeed\",capture=~\"$capture\"}) by (capture) ",
              "format": "time_series",
              "intervalFactor": 1,
              "legendFormat": "{{capture}} - memory  buffer",
              "refId": "B"
            },
            {
              "expr": "-sum(ticdc_puller_event_chan_size{tidb_cluster=\"$tidb_cluster\", changefeed=~\"$changefeed\",capture=~\"$capture\"}) by (capture)",
              "format": "time_series",
              "intervalFactor": 1,
              "legendFormat": "{{capture}} - input chan",
              "refId": "C"
            }
          ],
          "thresholds": [],
          "timeFrom": null,
          "timeRegions": [],
          "timeShift": null,
          "title": "Puller buffer size",
          "tooltip": {
            "shared": true,
            "sort": 0,
            "value_type": "individual"
          },
          "type": "graph",
          "xaxis": {
            "buckets": null,
            "mode": "time",
            "name": null,
            "show": true,
            "values": []
          },
          "yaxes": [
            {
              "format": "short",
              "label": null,
              "logBase": 1,
              "max": null,
              "min": null,
              "show": true
            },
            {
              "format": "short",
              "label": null,
              "logBase": 1,
              "max": null,
              "min": null,
              "show": true
            }
          ],
          "yaxis": {
            "align": false,
            "alignLevel": null
          }
        },
        {
          "aliasColors": {},
          "bars": false,
          "dashLength": 10,
          "dashes": false,
          "datasource": "${DS_TEST-CLUSTER}",
          "description": "The number of events that are buffered in Sorter's unsorted events buffer and output channel",
          "fill": 1,
          "fillGradient": 0,
          "gridPos": {
            "h": 7,
            "w": 6,
            "x": 6,
            "y": 17
          },
          "hiddenSeries": false,
          "id": 51,
          "legend": {
            "alignAsTable": true,
            "avg": false,
            "current": true,
            "hideEmpty": false,
            "max": true,
            "min": false,
            "rightSide": false,
            "show": true,
            "total": false,
            "values": true
          },
          "lines": true,
          "linewidth": 1,
          "links": [],
          "nullPointMode": "null",
          "options": {
            "dataLinks": []
          },
          "paceLength": 10,
          "percentage": false,
          "pointradius": 2,
          "points": false,
          "renderer": "flot",
          "seriesOverrides": [
            {
              "alias": "/.*resolvedts/",
              "yaxis": 2
            },
            {
              "alias": "/.*chan/",
              "yaxis": 2
            }
          ],
          "spaceLength": 10,
          "stack": false,
          "steppedLine": false,
          "targets": [
            {
              "expr": "sum(ticdc_puller_entry_sorter_unsorted_size{tidb_cluster=\"$tidb_cluster\", changefeed=~\"$changefeed\",capture=~\"$capture\"}) by (capture)",
              "format": "time_series",
              "intervalFactor": 1,
              "legendFormat": "{{capture}}-unsorted events",
              "refId": "A"
            },
            {
              "expr": "-sum(ticdc_puller_entry_sorter_resolved_chan_size{tidb_cluster=\"$tidb_cluster\", changefeed=~\"$changefeed\",capture=~\"$capture\"}) by (capture)",
              "format": "time_series",
              "hide": true,
              "intervalFactor": 1,
              "legendFormat": "{{capture}}-resolvedts",
              "refId": "B"
            },
            {
              "expr": "-sum(ticdc_puller_entry_sorter_output_chan_size{tidb_cluster=\"$tidb_cluster\", changefeed=~\"$changefeed\",capture=~\"$capture\"}) by (capture)",
              "format": "time_series",
              "hide": false,
              "intervalFactor": 1,
              "legendFormat": "{{capture}}-ouput chan",
              "refId": "C"
            }
          ],
          "thresholds": [],
          "timeFrom": null,
          "timeRegions": [],
          "timeShift": null,
          "title": "Entry sorter buffer size",
          "tooltip": {
            "shared": true,
            "sort": 0,
            "value_type": "individual"
          },
          "type": "graph",
          "xaxis": {
            "buckets": null,
            "mode": "time",
            "name": null,
            "show": true,
            "values": []
          },
          "yaxes": [
            {
              "format": "short",
              "label": null,
              "logBase": 1,
              "max": null,
              "min": null,
              "show": true
            },
            {
              "format": "short",
              "label": null,
              "logBase": 1,
              "max": null,
              "min": null,
              "show": true
            }
          ],
          "yaxis": {
            "align": false,
            "alignLevel": null
          }
        },
        {
          "aliasColors": {},
          "bars": false,
          "dashLength": 10,
          "dashes": false,
          "datasource": "${DS_TEST-CLUSTER}",
          "description": "The number of events that are buffered in Processor's output channel and Mounter input channel",
          "fill": 1,
          "fillGradient": 0,
          "gridPos": {
            "h": 7,
            "w": 6,
            "x": 12,
            "y": 17
          },
          "hiddenSeries": false,
          "id": 107,
          "legend": {
            "alignAsTable": true,
            "avg": false,
            "current": true,
            "hideEmpty": false,
            "max": true,
            "min": false,
            "rightSide": false,
            "show": true,
            "total": false,
            "values": true
          },
          "lines": true,
          "linewidth": 1,
          "links": [],
          "nullPointMode": "null",
          "options": {
            "dataLinks": []
          },
          "paceLength": 10,
          "percentage": false,
          "pointradius": 2,
          "points": false,
          "renderer": "flot",
          "seriesOverrides": [
            {
              "alias": "/.*processor.*/",
              "yaxis": 2
            }
          ],
          "spaceLength": 10,
          "stack": false,
          "steppedLine": false,
          "targets": [
            {
              "expr": "sum(ticdc_mounter_input_chan_size{tidb_cluster=\"$tidb_cluster\", changefeed=~\"$changefeed\",capture=~\"$capture\"}) by (capture)",
              "format": "time_series",
              "intervalFactor": 1,
              "legendFormat": "{{capture}}-mounter input chan",
              "refId": "A"
            },
            {
              "expr": "-sum(ticdc_sink_buffer_chan_size{tidb_cluster=\"$tidb_cluster\", changefeed=~\"$changefeed\",capture=~\"$capture\"}) by (capture)",
              "format": "time_series",
              "intervalFactor": 1,
              "legendFormat": "{{capture}}-sink buffer chan",
              "refId": "B"
            }
          ],
          "thresholds": [],
          "timeFrom": null,
          "timeRegions": [],
          "timeShift": null,
          "title": "Sink/Mounter buffer size",
          "tooltip": {
            "shared": true,
            "sort": 0,
            "value_type": "individual"
          },
          "type": "graph",
          "xaxis": {
            "buckets": null,
            "mode": "time",
            "name": null,
            "show": true,
            "values": []
          },
          "yaxes": [
            {
              "format": "short",
              "label": null,
              "logBase": 1,
              "max": null,
              "min": null,
              "show": true
            },
            {
              "format": "short",
              "label": null,
              "logBase": 1,
              "max": null,
              "min": null,
              "show": true
            }
          ],
          "yaxis": {
            "align": false,
            "alignLevel": null
          }
        },
        {
          "aliasColors": {},
          "bars": false,
          "dashLength": 10,
          "dashes": false,
          "datasource": "${DS_TEST-CLUSTER}",
          "description": "The number of rows(events) that are buffered in Sink's pending flush rows buffer",
          "fill": 1,
          "fillGradient": 0,
          "gridPos": {
            "h": 7,
            "w": 6,
            "x": 18,
            "y": 17
          },
          "hiddenSeries": false,
          "id": 96,
          "legend": {
            "alignAsTable": true,
            "avg": true,
            "current": true,
            "max": true,
            "min": false,
            "rightSide": false,
            "show": true,
            "sort": "current",
            "sortDesc": true,
            "total": false,
            "values": true
          },
          "lines": true,
          "linewidth": 1,
          "links": [],
          "nullPointMode": "null",
          "options": {
            "dataLinks": []
          },
          "percentage": false,
          "pointradius": 2,
          "points": false,
          "renderer": "flot",
          "seriesOverrides": [],
          "spaceLength": 10,
          "stack": false,
          "steppedLine": false,
          "targets": [
            {
              "expr": "sum(ticdc_sink_total_rows_count{tidb_cluster=\"$tidb_cluster\", changefeed=~\"$changefeed\",capture=~\"$capture\"}) by (capture) - sum(ticdc_sink_total_flushed_rows_count{tidb_cluster=\"$tidb_cluster\", changefeed=~\"$changefeed\",capture=~\"$capture\"}) by (capture)",
              "format": "time_series",
              "interval": "",
              "intervalFactor": 1,
              "legendFormat": "{{capture}}",
              "refId": "A"
            }
          ],
          "thresholds": [],
          "timeFrom": null,
          "timeRegions": [],
          "timeShift": null,
          "title": "Sink rows buffer size",
          "tooltip": {
            "shared": true,
            "sort": 2,
            "value_type": "individual"
          },
          "type": "graph",
          "xaxis": {
            "buckets": null,
            "mode": "time",
            "name": null,
            "show": true,
            "values": []
          },
          "yaxes": [
            {
              "format": "short",
              "label": null,
              "logBase": 1,
              "max": null,
              "min": null,
              "show": true
            },
            {
              "format": "short",
              "label": null,
              "logBase": 1,
              "max": null,
              "min": null,
              "show": true
            }
          ],
          "yaxis": {
            "align": false,
            "alignLevel": null
          }
        },
        {
          "cards": {
            "cardPadding": 0,
            "cardRound": 0
          },
          "color": {
            "cardColor": "#FF9830",
            "colorScale": "linear",
            "colorScheme": "interpolateSpectral",
            "exponent": 0.5,
            "min": 0,
            "mode": "spectrum"
          },
          "dataFormat": "tsbuckets",
          "datasource": "${DS_TEST-CLUSTER}",
          "description": "Duration of sorting unsorted events",
          "gridPos": {
            "h": 7,
            "w": 12,
            "x": 0,
            "y": 24
          },
          "heatmap": {},
          "hideZeroBuckets": true,
          "highlightCards": true,
          "id": 99,
          "legend": {
            "alignAsTable": true,
            "avg": false,
            "current": true,
            "max": true,
            "min": false,
            "rightSide": true,
            "show": true,
            "sort": "current",
            "sortDesc": true,
            "total": false,
            "values": true
          },
          "links": [],
          "reverseYBuckets": false,
          "targets": [
            {
              "expr": "sum(rate(ticdc_puller_entry_sorter_sort_bucket{tidb_cluster=\"$tidb_cluster\", capture=~\"$capture\"}[1m])) by (le)",
              "format": "heatmap",
              "instant": false,
              "intervalFactor": 2,
              "legendFormat": "{{le}}",
              "refId": "A"
            }
          ],
          "title": "Entry sorter sort duration",
          "tooltip": {
            "show": true,
            "showHistogram": true
          },
          "tooltipDecimals": 1,
          "type": "heatmap",
          "xAxis": {
            "show": true
          },
          "xBucketNumber": null,
          "xBucketSize": null,
          "yAxis": {
            "decimals": 1,
            "format": "s",
            "logBase": 1,
            "max": null,
            "min": null,
            "show": true,
            "splitFactor": null
          },
          "yBucketBound": "upper",
          "yBucketNumber": null,
          "yBucketSize": null
        },
        {
          "aliasColors": {},
          "bars": false,
          "dashLength": 10,
          "dashes": false,
          "datasource": "${DS_TEST-CLUSTER}",
          "description": "Percentiles of sorting events duration",
          "fill": 1,
          "fillGradient": 0,
          "gridPos": {
            "h": 7,
            "w": 12,
            "x": 12,
            "y": 24
          },
          "hiddenSeries": false,
          "id": 53,
          "legend": {
            "alignAsTable": true,
            "avg": false,
            "current": true,
            "hideEmpty": false,
            "max": true,
            "min": false,
            "rightSide": true,
            "show": true,
            "total": false,
            "values": true
          },
          "lines": true,
          "linewidth": 1,
          "links": [],
          "nullPointMode": "null",
          "options": {
            "dataLinks": []
          },
          "paceLength": 10,
          "percentage": false,
          "pointradius": 2,
          "points": false,
          "renderer": "flot",
          "seriesOverrides": [],
          "spaceLength": 10,
          "stack": false,
          "steppedLine": false,
          "targets": [
            {
              "expr": "histogram_quantile(0.999, sum(rate(ticdc_puller_entry_sorter_sort_bucket{tidb_cluster=\"$tidb_cluster\", changefeed=~\"$changefeed\",capture=~\"$capture\"}[1m])) by (le,capture))",
              "format": "time_series",
              "intervalFactor": 1,
              "legendFormat": "{{capture}}-p999",
              "refId": "A"
            },
            {
              "expr": "histogram_quantile(0.95, sum(rate(ticdc_puller_entry_sorter_sort_bucket{tidb_cluster=\"$tidb_cluster\", changefeed=~\"$changefeed\",capture=~\"$capture\"}[1m])) by (le,capture))",
              "format": "time_series",
              "hide": false,
              "intervalFactor": 1,
              "legendFormat": "{{capture}}-p95",
              "refId": "B"
            }
          ],
          "thresholds": [],
          "timeFrom": null,
          "timeRegions": [],
          "timeShift": null,
          "title": "Entry sorter sort duration percentile",
          "tooltip": {
            "shared": true,
            "sort": 0,
            "value_type": "individual"
          },
          "type": "graph",
          "xaxis": {
            "buckets": null,
            "mode": "time",
            "name": null,
            "show": true,
            "values": []
          },
          "yaxes": [
            {
              "format": "s",
              "label": null,
              "logBase": 2,
              "max": null,
              "min": null,
              "show": true
            },
            {
              "format": "short",
              "label": null,
              "logBase": 1,
              "max": null,
              "min": null,
              "show": true
            }
          ],
          "yaxis": {
            "align": false,
            "alignLevel": null
          }
        },
        {
          "cards": {
            "cardPadding": 0,
            "cardRound": 0
          },
          "color": {
            "cardColor": "#FF9830",
            "colorScale": "linear",
            "colorScheme": "interpolateSpectral",
            "exponent": 0.5,
            "min": 0,
            "mode": "spectrum"
          },
          "dataFormat": "tsbuckets",
          "datasource": "${DS_TEST-CLUSTER}",
          "description": "Duration of merging sorted events",
          "gridPos": {
            "h": 7,
            "w": 12,
            "x": 0,
            "y": 31
          },
          "heatmap": {},
          "hideZeroBuckets": true,
          "highlightCards": true,
          "id": 105,
          "legend": {
            "alignAsTable": true,
            "avg": false,
            "current": true,
            "max": true,
            "min": false,
            "rightSide": true,
            "show": true,
            "sort": "current",
            "sortDesc": true,
            "total": false,
            "values": true
          },
          "links": [],
          "reverseYBuckets": false,
          "targets": [
            {
              "expr": "sum(rate(ticdc_puller_entry_sorter_merge_bucket{tidb_cluster=\"$tidb_cluster\", capture=~\"$capture\"}[1m])) by (le)",
              "format": "heatmap",
              "instant": false,
              "intervalFactor": 2,
              "legendFormat": "{{le}}",
              "refId": "A"
            }
          ],
          "title": "Entry sorter merge duration",
          "tooltip": {
            "show": true,
            "showHistogram": true
          },
          "tooltipDecimals": 1,
          "type": "heatmap",
          "xAxis": {
            "show": true
          },
          "xBucketNumber": null,
          "xBucketSize": null,
          "yAxis": {
            "decimals": 1,
            "format": "s",
            "logBase": 1,
            "max": null,
            "min": null,
            "show": true,
            "splitFactor": null
          },
          "yBucketBound": "upper",
          "yBucketNumber": null,
          "yBucketSize": null
        },
        {
          "aliasColors": {},
          "bars": false,
          "dashLength": 10,
          "dashes": false,
          "datasource": "${DS_TEST-CLUSTER}",
          "description": "Percentiles of merging sorted events duration",
          "fill": 1,
          "fillGradient": 0,
          "gridPos": {
            "h": 7,
            "w": 12,
            "x": 12,
            "y": 31
          },
          "hiddenSeries": false,
          "id": 106,
          "legend": {
            "alignAsTable": true,
            "avg": false,
            "current": true,
            "hideEmpty": false,
            "max": true,
            "min": false,
            "rightSide": true,
            "show": true,
            "total": false,
            "values": true
          },
          "lines": true,
          "linewidth": 1,
          "links": [],
          "nullPointMode": "null",
          "options": {
            "dataLinks": []
          },
          "paceLength": 10,
          "percentage": false,
          "pointradius": 2,
          "points": false,
          "renderer": "flot",
          "seriesOverrides": [],
          "spaceLength": 10,
          "stack": false,
          "steppedLine": false,
          "targets": [
            {
              "expr": "histogram_quantile(0.999, sum(rate(ticdc_puller_entry_sorter_merge_bucket{tidb_cluster=\"$tidb_cluster\", changefeed=~\"$changefeed\",capture=~\"$capture\"}[1m])) by (le,capture))",
              "format": "time_series",
              "intervalFactor": 1,
              "legendFormat": "{{capture}}-p999",
              "refId": "A"
            },
            {
              "expr": "histogram_quantile(0.95, sum(rate(ticdc_puller_entry_sorter_merge_bucket{tidb_cluster=\"$tidb_cluster\", changefeed=~\"$changefeed\",capture=~\"$capture\"}[1m])) by (le,capture))",
              "format": "time_series",
              "hide": false,
              "intervalFactor": 1,
              "legendFormat": "{{capture}}-p95",
              "refId": "B"
            }
          ],
          "thresholds": [],
          "timeFrom": null,
          "timeRegions": [],
          "timeShift": null,
          "title": "Entry sorter merge duration percentile",
          "tooltip": {
            "shared": true,
            "sort": 0,
            "value_type": "individual"
          },
          "type": "graph",
          "xaxis": {
            "buckets": null,
            "mode": "time",
            "name": null,
            "show": true,
            "values": []
          },
          "yaxes": [
            {
              "format": "s",
              "label": null,
              "logBase": 2,
              "max": null,
              "min": null,
              "show": true
            },
            {
              "format": "short",
              "label": null,
              "logBase": 1,
              "max": null,
              "min": null,
              "show": true
            }
          ],
          "yaxis": {
            "align": false,
            "alignLevel": null
          }
        },
        {
          "cards": {
            "cardPadding": 0,
            "cardRound": 0
          },
          "color": {
            "cardColor": "#FF9830",
            "colorScale": "linear",
            "colorScheme": "interpolateSpectral",
            "exponent": 0.5,
            "min": 0,
            "mode": "spectrum"
          },
          "dataFormat": "tsbuckets",
          "datasource": "${DS_TEST-CLUSTER}",
          "description": "Duration of unmarshal events from kv to SQL row",
          "gridPos": {
            "h": 7,
            "w": 12,
            "x": 0,
            "y": 38
          },
          "heatmap": {},
          "hideZeroBuckets": true,
          "highlightCards": true,
          "id": 101,
          "legend": {
            "alignAsTable": true,
            "avg": false,
            "current": true,
            "max": true,
            "min": false,
            "rightSide": true,
            "show": true,
            "sort": "current",
            "sortDesc": true,
            "total": false,
            "values": true
          },
          "links": [],
          "reverseYBuckets": false,
          "targets": [
            {
              "expr": "max(rate(ticdc_mounter_unmarshal_and_mount_bucket{tidb_cluster=\"$tidb_cluster\", capture=~\"$capture\"}[1m])) by (le)",
              "format": "heatmap",
              "instant": false,
              "intervalFactor": 2,
              "legendFormat": "{{le}}",
              "refId": "A"
            }
          ],
          "title": "Mounter unmarshal duration",
          "tooltip": {
            "show": true,
            "showHistogram": true
          },
          "tooltipDecimals": 1,
          "type": "heatmap",
          "xAxis": {
            "show": true
          },
          "xBucketNumber": null,
          "xBucketSize": null,
          "yAxis": {
            "decimals": 1,
            "format": "s",
            "logBase": 1,
            "max": null,
            "min": null,
            "show": true,
            "splitFactor": null
          },
          "yBucketBound": "upper",
          "yBucketNumber": null,
          "yBucketSize": null
        },
        {
          "aliasColors": {},
          "bars": false,
          "dashLength": 10,
          "dashes": false,
          "datasource": "${DS_TEST-CLUSTER}",
          "description": "Percentiles of unmarshal events from kv to SQL row duration",
          "fill": 0,
          "fillGradient": 0,
          "gridPos": {
            "h": 7,
            "w": 12,
            "x": 12,
            "y": 38
          },
          "hiddenSeries": false,
          "id": 55,
          "legend": {
            "alignAsTable": true,
            "avg": false,
            "current": true,
            "max": true,
            "min": false,
            "rightSide": true,
            "show": true,
            "sort": "current",
            "sortDesc": true,
            "total": false,
            "values": true
          },
          "lines": true,
          "linewidth": 1,
          "links": [],
          "nullPointMode": "null",
          "options": {
            "dataLinks": []
          },
          "paceLength": 10,
          "percentage": false,
          "pointradius": 2,
          "points": false,
          "renderer": "flot",
          "seriesOverrides": [],
          "spaceLength": 10,
          "stack": false,
          "steppedLine": false,
          "targets": [
            {
              "expr": "histogram_quantile(0.99, sum(rate(ticdc_mounter_unmarshal_and_mount_bucket{tidb_cluster=\"$tidb_cluster\", changefeed=~\"$changefeed\",capture=~\"$capture\"}[1m])) by (le, capture))",
              "format": "time_series",
              "hide": false,
              "intervalFactor": 1,
              "legendFormat": "{{capture}}-p99",
              "refId": "A"
            },
            {
              "expr": "histogram_quantile(0.999, sum(rate(ticdc_mounter_unmarshal_and_mount_bucket{tidb_cluster=\"$tidb_cluster\", changefeed=~\"$changefeed\",capture=~\"$capture\"}[1m])) by (le, capture))",
              "format": "time_series",
              "hide": true,
              "instant": false,
              "intervalFactor": 1,
              "legendFormat": "{{capture}}-p999",
              "refId": "B"
            }
          ],
          "thresholds": [],
          "timeFrom": null,
          "timeRegions": [],
          "timeShift": null,
          "title": "Mounter unmarshal duration percentile",
          "tooltip": {
            "shared": true,
            "sort": 2,
            "value_type": "individual"
          },
          "type": "graph",
          "xaxis": {
            "buckets": null,
            "mode": "time",
            "name": null,
            "show": true,
            "values": []
          },
          "yaxes": [
            {
              "format": "s",
              "label": null,
              "logBase": 1,
              "max": null,
              "min": null,
              "show": true
            },
            {
              "format": "none",
              "label": null,
              "logBase": 1,
              "max": null,
              "min": null,
              "show": true
            }
          ],
          "yaxis": {
            "align": false,
            "alignLevel": null
          }
        },
        {
          "aliasColors": {},
          "bars": false,
          "dashLength": 10,
          "dashes": false,
          "datasource": "${DS_TEST-CLUSTER}",
          "description": "The number of KV client dispatched event per second",
          "fill": 1,
          "fillGradient": 0,
          "gridPos": {
            "h": 7,
            "w": 12,
            "x": 0,
            "y": 45
          },
          "hiddenSeries": false,
          "id": 31,
          "legend": {
            "alignAsTable": true,
            "avg": false,
            "current": true,
            "hideEmpty": true,
            "hideZero": true,
            "max": true,
            "min": false,
            "rightSide": true,
            "show": true,
            "total": false,
            "values": true
          },
          "lines": true,
          "linewidth": 1,
          "links": [],
          "nullPointMode": "null",
          "options": {
            "dataLinks": []
          },
          "paceLength": 10,
          "percentage": false,
          "pointradius": 2,
          "points": false,
          "renderer": "flot",
          "seriesOverrides": [
            {
              "alias": "/.*batch-resolved/",
              "yaxis": 2
            }
          ],
          "spaceLength": 10,
          "stack": false,
          "steppedLine": false,
          "targets": [
            {
              "expr": "sum(rate(ticdc_kvclient_send_event_count{tidb_cluster=\"$tidb_cluster\", changefeed=~\"$changefeed\"}[1m])) by (capture, changefeed, type)",
              "format": "time_series",
              "intervalFactor": 1,
              "legendFormat": "{{capture}}-{{changefeed}}-{{type}}",
              "refId": "A"
            },
            {
              "expr": "sum(rate(ticdc_kvclient_batch_resolved_event_size_count{tidb_cluster=\"$tidb_cluster\", changefeed=~\"$changefeed\",capture=~\"$capture\"}[1m])) by (capture, changefeed, table)",
              "format": "time_series",
              "intervalFactor": 1,
              "legendFormat": "{{capture}}-{{changefeed}}-batch-resolved",
              "refId": "B"
            }
          ],
          "thresholds": [],
          "timeFrom": null,
          "timeRegions": [],
          "timeShift": null,
          "title": "KV client dispatch events/s",
          "tooltip": {
            "shared": true,
            "sort": 0,
            "value_type": "individual"
          },
          "type": "graph",
          "xaxis": {
            "buckets": null,
            "mode": "time",
            "name": null,
            "show": true,
            "values": []
          },
          "yaxes": [
            {
              "format": "short",
              "label": null,
              "logBase": 1,
              "max": null,
              "min": null,
              "show": true
            },
            {
              "format": "short",
              "label": null,
              "logBase": 1,
              "max": null,
              "min": null,
              "show": true
            }
          ],
          "yaxis": {
            "align": false,
            "alignLevel": null
          }
        },
        {
          "cards": {
            "cardPadding": 0,
            "cardRound": 0
          },
          "color": {
            "cardColor": "#FF9830",
            "colorScale": "linear",
            "colorScheme": "interpolateSpectral",
            "exponent": 0.5,
            "min": 0,
            "mode": "spectrum"
          },
          "dataFormat": "tsbuckets",
          "datasource": "${DS_TEST-CLUSTER}",
          "description": "The size of batch resolved ts message from TiKV",
          "gridPos": {
            "h": 7,
            "w": 12,
            "x": 12,
            "y": 45
          },
          "heatmap": {},
          "hideZeroBuckets": true,
          "highlightCards": true,
          "id": 97,
          "legend": {
            "alignAsTable": true,
            "avg": false,
            "current": true,
            "max": true,
            "min": false,
            "rightSide": true,
            "show": true,
            "sort": "current",
            "sortDesc": true,
            "total": false,
            "values": true
          },
          "links": [],
          "reverseYBuckets": false,
          "targets": [
            {
              "expr": "sum(rate(ticdc_kvclient_batch_resolved_event_size_bucket{tidb_cluster=\"$tidb_cluster\", instance=~\"$tikv_instance\"}[1m])) by (le)",
              "format": "heatmap",
              "instant": false,
              "intervalFactor": 2,
              "legendFormat": "{{le}}",
              "refId": "A"
            }
          ],
          "title": "KV client batch resolved size",
          "tooltip": {
            "show": true,
            "showHistogram": true
          },
          "tooltipDecimals": 1,
          "type": "heatmap",
          "xAxis": {
            "show": true
          },
          "xBucketNumber": null,
          "xBucketSize": null,
          "yAxis": {
            "decimals": 1,
            "format": "none",
            "logBase": 1,
            "max": null,
            "min": null,
            "show": true,
            "splitFactor": null
          },
          "yBucketBound": "upper",
          "yBucketNumber": null,
          "yBucketSize": null
        }
      ],
      "title": "Events",
      "type": "row"
    },
    {
      "collapsed": true,
      "gridPos": {
        "h": 1,
        "w": 24,
        "x": 0,
        "y": 3
      },
      "id": 130,
      "panels": [
        {
          "aliasColors": {},
          "bars": false,
          "dashLength": 10,
          "dashes": false,
          "datasource": "${DS_TEST-CLUSTER}",
          "fill": 1,
          "gridPos": {
            "h": 8,
            "w": 12,
            "x": 0,
            "y": 4
          },
          "id": 131,
          "legend": {
            "avg": false,
            "current": false,
            "max": false,
            "min": false,
            "show": true,
            "total": false,
            "values": false
          },
          "lines": true,
          "linewidth": 1,
          "links": [],
          "nullPointMode": "null",
          "percentage": false,
          "pointradius": 2,
          "points": false,
          "renderer": "flot",
          "seriesOverrides": [],
          "spaceLength": 10,
          "stack": false,
          "steppedLine": false,
          "targets": [
            {
              "expr": "sum(rate(ticdc_sorter_consume_count{tidb_cluster=\"$tidb_cluster\", changefeed=~\"$changefeed\", capture=~\"$capture\"}[1m])) by (capture,changefeed)",
              "format": "time_series",
              "intervalFactor": 1,
              "legendFormat": "{{capture}}-{{changefeed}}",
              "refId": "A"
            }
          ],
          "thresholds": [],
          "timeFrom": null,
          "timeRegions": [],
          "timeShift": null,
          "title": "Unified Sorter intake rate",
          "tooltip": {
            "shared": true,
            "sort": 0,
            "value_type": "individual"
          },
          "type": "graph",
          "xaxis": {
            "buckets": null,
            "mode": "time",
            "name": null,
            "show": true,
            "values": []
          },
          "yaxes": [
            {
              "format": "short",
              "label": null,
              "logBase": 1,
              "max": null,
              "min": null,
              "show": true
            },
            {
              "format": "short",
              "label": null,
              "logBase": 1,
              "max": null,
              "min": null,
              "show": true
            }
          ],
          "yaxis": {
            "align": false,
            "alignLevel": null
          }
        },
        {
          "aliasColors": {},
          "bars": false,
          "dashLength": 10,
          "dashes": false,
          "datasource": "${DS_TEST-CLUSTER}",
          "fill": 1,
          "gridPos": {
            "h": 8,
            "w": 12,
            "x": 12,
            "y": 4
          },
          "id": 132,
          "legend": {
            "avg": false,
            "current": false,
            "max": false,
            "min": false,
            "show": true,
            "total": false,
            "values": false
          },
          "lines": true,
          "linewidth": 1,
          "links": [],
          "nullPointMode": "null",
          "percentage": false,
          "pointradius": 2,
          "points": false,
          "renderer": "flot",
          "seriesOverrides": [],
          "spaceLength": 10,
          "stack": false,
          "steppedLine": false,
          "targets": [
            {
              "expr": "sum(rate(ticdc_sorter_event_count{tidb_cluster=\"$tidb_cluster\", changefeed=~\"$changefeed\", capture=~\"$capture\"}[1m])) by (capture,changefeed)",
              "format": "time_series",
              "intervalFactor": 1,
              "legendFormat": "{{capture}}-{{changefeed}}",
              "refId": "A"
            }
          ],
          "thresholds": [],
          "timeFrom": null,
          "timeRegions": [],
          "timeShift": null,
          "title": "Unified Sorter event output rate",
          "tooltip": {
            "shared": true,
            "sort": 0,
            "value_type": "individual"
          },
          "type": "graph",
          "xaxis": {
            "buckets": null,
            "mode": "time",
            "name": null,
            "show": true,
            "values": []
          },
          "yaxes": [
            {
              "format": "short",
              "label": null,
              "logBase": 1,
              "max": null,
              "min": null,
              "show": true
            },
            {
              "format": "short",
              "label": null,
              "logBase": 1,
              "max": null,
              "min": null,
              "show": true
            }
          ],
          "yaxis": {
            "align": false,
            "alignLevel": null
          }
        },
        {
          "aliasColors": {},
          "bars": false,
          "dashLength": 10,
          "dashes": false,
          "datasource": "${DS_TEST-CLUSTER}",
          "fill": 1,
          "gridPos": {
            "h": 8,
            "w": 12,
            "x": 0,
            "y": 12
          },
          "id": 133,
          "legend": {
            "avg": false,
            "current": false,
            "max": false,
            "min": false,
            "show": true,
            "total": false,
            "values": false
          },
          "lines": true,
          "linewidth": 1,
          "links": [],
          "nullPointMode": "null",
          "percentage": false,
          "pointradius": 2,
          "points": false,
          "renderer": "flot",
          "seriesOverrides": [],
          "spaceLength": 10,
          "stack": false,
          "steppedLine": false,
          "targets": [
            {
              "expr": "sum(ticdc_sorter_on_disk_data_size_gauge{tidb_cluster=\"$tidb_cluster\", capture=~\"$capture\"}) by (capture)",
              "format": "time_series",
              "intervalFactor": 1,
              "legendFormat": "{{capture}}",
              "refId": "A"
            }
          ],
          "thresholds": [],
          "timeFrom": null,
          "timeRegions": [],
          "timeShift": null,
          "title": "Unified Sorter on disk data size",
          "tooltip": {
            "shared": true,
            "sort": 0,
            "value_type": "individual"
          },
          "type": "graph",
          "xaxis": {
            "buckets": null,
            "mode": "time",
            "name": null,
            "show": true,
            "values": []
          },
          "yaxes": [
            {
              "format": "bytes",
              "label": null,
              "logBase": 1,
              "max": null,
              "min": "0",
              "show": true
            },
            {
              "format": "short",
              "label": null,
              "logBase": 1,
              "max": null,
              "min": null,
              "show": true
            }
          ],
          "yaxis": {
            "align": false,
            "alignLevel": null
          }
        },
        {
          "aliasColors": {},
          "bars": false,
          "dashLength": 10,
          "dashes": false,
          "datasource": "${DS_TEST-CLUSTER}",
          "fill": 1,
          "gridPos": {
            "h": 8,
            "w": 12,
            "x": 12,
            "y": 12
          },
          "id": 134,
          "legend": {
            "avg": false,
            "current": false,
            "max": false,
            "min": false,
            "show": true,
            "total": false,
            "values": false
          },
          "lines": true,
          "linewidth": 1,
          "links": [],
          "nullPointMode": "null",
          "percentage": false,
          "pointradius": 2,
          "points": false,
          "renderer": "flot",
          "seriesOverrides": [],
          "spaceLength": 10,
          "stack": false,
          "steppedLine": false,
          "targets": [
            {
              "expr": "sum(ticdc_sorter_in_memory_data_size_gauge{tidb_cluster=\"$tidb_cluster\", capture=~\"$capture\"}) by (capture)",
              "format": "time_series",
              "intervalFactor": 1,
              "legendFormat": "{{capture}}",
              "refId": "A"
            }
          ],
          "thresholds": [],
          "timeFrom": null,
          "timeRegions": [],
          "timeShift": null,
          "title": "Unified Sorter in-memory data size",
          "tooltip": {
            "shared": true,
            "sort": 0,
            "value_type": "individual"
          },
          "type": "graph",
          "xaxis": {
            "buckets": null,
            "mode": "time",
            "name": null,
            "show": true,
            "values": []
          },
          "yaxes": [
            {
              "format": "bytes",
              "label": null,
              "logBase": 1,
              "max": null,
              "min": "0",
              "show": true
            },
            {
              "format": "short",
              "label": null,
              "logBase": 1,
              "max": null,
              "min": null,
              "show": true
            }
          ],
          "yaxis": {
            "align": false,
            "alignLevel": null
          }
        },
        {
          "cards": {
            "cardPadding": null,
            "cardRound": null
          },
          "color": {
            "cardColor": "#b4ff00",
            "colorScale": "sqrt",
            "colorScheme": "interpolateOranges",
            "exponent": 0.5,
            "max": null,
            "min": null,
            "mode": "spectrum"
          },
          "dataFormat": "tsbuckets",
          "datasource": "${DS_TEST-CLUSTER}",
          "gridPos": {
            "h": 8,
            "w": 12,
            "x": 0,
            "y": 20
          },
          "heatmap": {},
          "hideZeroBuckets": true,
          "highlightCards": true,
          "id": 135,
          "legend": {
            "show": false
          },
          "links": [],
          "reverseYBuckets": false,
          "targets": [
            {
              "expr": "sum(rate(ticdc_sorter_flush_count_histogram_bucket{tidb_cluster=\"$tidb_cluster\", changefeed=~\"$changefeed\", capture=~\"$capture\"}[1m])) by (le)",
              "format": "heatmap",
              "intervalFactor": 1,
              "legendFormat": "{{le}}",
              "refId": "A"
            }
          ],
          "timeFrom": null,
          "timeShift": null,
          "title": "Unified Sorter flush sizes",
          "tooltip": {
            "show": true,
            "showHistogram": false
          },
          "type": "heatmap",
          "xAxis": {
            "show": true
          },
          "xBucketNumber": null,
          "xBucketSize": null,
          "yAxis": {
            "decimals": null,
            "format": "none",
            "logBase": 1,
            "max": null,
            "min": null,
            "show": true,
            "splitFactor": null
          },
          "yBucketBound": "auto",
          "yBucketNumber": null,
          "yBucketSize": null
        },
        {
          "cards": {
            "cardPadding": null,
            "cardRound": null
          },
          "color": {
            "cardColor": "#b4ff00",
            "colorScale": "sqrt",
            "colorScheme": "interpolateBlues",
            "exponent": 0.5,
            "mode": "spectrum"
          },
          "dataFormat": "tsbuckets",
          "datasource": "${DS_TEST-CLUSTER}",
          "gridPos": {
            "h": 8,
            "w": 12,
            "x": 12,
            "y": 20
          },
          "heatmap": {},
          "hideZeroBuckets": true,
          "highlightCards": true,
          "id": 136,
          "legend": {
            "show": false
          },
          "links": [],
          "reverseYBuckets": false,
          "targets": [
            {
              "expr": "sum(rate(ticdc_sorter_merge_count_histogram_bucket{tidb_cluster=\"$tidb_cluster\", changefeed=~\"$changefeed\", capture=~\"$capture\"}[1m])) by (le)",
              "format": "heatmap",
              "intervalFactor": 1,
              "legendFormat": "{{le}}",
              "refId": "A"
            }
          ],
          "timeFrom": null,
          "timeShift": null,
          "title": "Unified Sorter merge size",
          "tooltip": {
            "show": true,
            "showHistogram": false
          },
          "type": "heatmap",
          "xAxis": {
            "show": true
          },
          "xBucketNumber": null,
          "xBucketSize": null,
          "yAxis": {
            "decimals": null,
            "format": "none",
            "logBase": 1,
            "max": null,
            "min": null,
            "show": true,
            "splitFactor": null
          },
          "yBucketBound": "auto",
          "yBucketNumber": null,
          "yBucketSize": null
        }
      ],
      "title": "Unified Sorter",
      "type": "row"
    },
    {
      "collapsed": true,
      "gridPos": {
        "h": 1,
        "w": 24,
        "x": 0,
        "y": 4
      },
      "id": 58,
      "panels": [
        {
          "aliasColors": {},
          "bars": false,
          "dashLength": 10,
          "dashes": false,
          "datasource": "${DS_TEST-CLUSTER}",
          "decimals": 1,
          "fill": 1,
          "gridPos": {
            "h": 7,
            "w": 12,
            "x": 0,
            "y": 5
          },
          "id": 60,
          "legend": {
            "alignAsTable": true,
            "avg": false,
            "current": true,
            "max": true,
            "min": false,
            "rightSide": true,
            "show": true,
            "sideWidth": null,
            "sort": "current",
            "sortDesc": true,
            "total": false,
            "values": true
          },
          "lines": true,
          "linewidth": 1,
          "links": [],
          "nullPointMode": "null",
          "paceLength": 10,
          "percentage": false,
          "pointradius": 5,
          "points": false,
          "renderer": "flot",
          "seriesOverrides": [],
          "spaceLength": 10,
          "stack": false,
          "steppedLine": false,
          "targets": [
            {
              "expr": "sum(rate(tikv_thread_cpu_seconds_total{tidb_cluster=\"$tidb_cluster\", instance=~\"$tikv_instance\", name=~\"cdc_.*|cdc\"}[1m])) by (instance)",
              "format": "time_series",
              "intervalFactor": 2,
              "legendFormat": "{{instance}}",
              "refId": "A",
              "step": 4
            }
          ],
          "thresholds": [],
          "timeFrom": null,
          "timeRegions": [],
          "timeShift": null,
          "title": "CDC endpoint CPU",
          "tooltip": {
            "shared": true,
            "sort": 0,
            "value_type": "individual"
          },
          "type": "graph",
          "xaxis": {
            "buckets": null,
            "mode": "time",
            "name": null,
            "show": true,
            "values": []
          },
          "yaxes": [
            {
              "format": "percentunit",
              "label": null,
              "logBase": 1,
              "max": null,
              "min": null,
              "show": true
            },
            {
              "format": "short",
              "label": null,
              "logBase": 1,
              "max": null,
              "min": null,
              "show": true
            }
          ],
          "yaxis": {
            "align": false,
            "alignLevel": null
          }
        },
        {
          "aliasColors": {},
          "bars": false,
          "dashLength": 10,
          "dashes": false,
          "datasource": "${DS_TEST-CLUSTER}",
          "decimals": 1,
          "fill": 1,
          "gridPos": {
            "h": 7,
            "w": 12,
            "x": 12,
            "y": 5
          },
          "id": 62,
          "legend": {
            "alignAsTable": true,
            "avg": false,
            "current": true,
            "max": true,
            "min": false,
            "rightSide": true,
            "show": true,
            "sideWidth": null,
            "sort": "current",
            "sortDesc": true,
            "total": false,
            "values": true
          },
          "lines": true,
          "linewidth": 1,
          "links": [],
          "nullPointMode": "null",
          "paceLength": 10,
          "percentage": false,
          "pointradius": 5,
          "points": false,
          "renderer": "flot",
          "seriesOverrides": [
            {
              "alias": "/.*tso/",
              "yaxis": 2
            }
          ],
          "spaceLength": 10,
          "stack": false,
          "steppedLine": false,
          "targets": [
            {
              "expr": "sum(rate(tikv_thread_cpu_seconds_total{tidb_cluster=\"$tidb_cluster\", instance=~\"$tikv_instance\", name=~\"cdcwkr.*\"}[1m])) by (instance)",
              "format": "time_series",
              "intervalFactor": 2,
              "legendFormat": "{{instance}} - worker",
              "refId": "A",
              "step": 4
            },
            {
              "expr": "sum(rate(tikv_thread_cpu_seconds_total{tidb_cluster=\"$tidb_cluster\", instance=~\"$tikv_instance\", name=~\"tso\"}[1m])) by (instance)",
              "format": "time_series",
              "intervalFactor": 2,
              "legendFormat": "{{instance}} - tso",
              "refId": "B",
              "step": 4
            }
          ],
          "thresholds": [],
          "timeFrom": null,
          "timeRegions": [],
          "timeShift": null,
          "title": "CDC worker CPU",
          "tooltip": {
            "shared": true,
            "sort": 0,
            "value_type": "individual"
          },
          "type": "graph",
          "xaxis": {
            "buckets": null,
            "mode": "time",
            "name": null,
            "show": true,
            "values": []
          },
          "yaxes": [
            {
              "format": "percentunit",
              "label": null,
              "logBase": 1,
              "max": null,
              "min": null,
              "show": true
            },
            {
              "format": "percentunit",
              "label": null,
              "logBase": 1,
              "max": null,
              "min": null,
              "show": true
            }
          ],
          "yaxis": {
            "align": false,
            "alignLevel": null
          }
        },
        {
          "aliasColors": {},
          "bars": false,
          "dashLength": 10,
          "dashes": false,
          "datasource": "${DS_TEST-CLUSTER}",
          "decimals": 1,
          "description": "The count of different kinds of gRPC message",
          "fill": 1,
          "gridPos": {
            "h": 7,
            "w": 12,
            "x": 0,
            "y": 12
          },
          "id": 147,
          "legend": {
            "alignAsTable": true,
            "avg": false,
            "current": true,
            "hideEmpty": true,
            "hideZero": true,
            "max": true,
            "min": false,
            "rightSide": true,
            "show": true,
            "sideWidth": null,
            "sort": "current",
            "sortDesc": true,
            "total": false,
            "values": true
          },
          "lines": true,
          "linewidth": 1,
          "links": [],
          "nullPointMode": "null",
          "percentage": false,
          "pointradius": 5,
          "points": false,
          "renderer": "flot",
          "seriesOverrides": [],
          "spaceLength": 10,
          "stack": false,
          "steppedLine": false,
          "targets": [
            {
              "expr": "sum(rate(tikv_grpc_msg_duration_seconds_count{tidb_cluster=\"$tidb_cluster\", instance=~\"$tikv_instance\", type!=\"kv_gc\"}[1m])) by (type)",
              "format": "time_series",
              "intervalFactor": 2,
              "legendFormat": "{{type}}",
              "metric": "tikv_grpc_msg_duration_seconds_bucket",
              "refId": "A",
              "step": 10
            }
          ],
          "thresholds": [],
          "timeFrom": null,
          "timeRegions": [],
          "timeShift": null,
          "title": "gRPC message count",
          "tooltip": {
            "shared": true,
            "sort": 0,
            "value_type": "individual"
          },
          "type": "graph",
          "xaxis": {
            "buckets": null,
            "mode": "time",
            "name": null,
            "show": true,
            "values": []
          },
          "yaxes": [
            {
              "format": "ops",
              "label": null,
              "logBase": 1,
              "max": null,
              "min": null,
              "show": true
            },
            {
              "format": "short",
              "label": null,
              "logBase": 1,
              "max": null,
              "min": null,
              "show": true
            }
          ],
          "yaxis": {
            "align": false,
            "alignLevel": null
          }
        },
        {
          "aliasColors": {},
          "bars": false,
          "dashLength": 10,
          "dashes": false,
          "datasource": "${DS_TEST-CLUSTER}",
          "decimals": 1,
          "description": "The memory usage per TiKV instance",
          "editable": true,
          "error": false,
          "fill": 0,
          "grid": {},
          "gridPos": {
            "h": 7,
            "w": 12,
            "x": 12,
            "y": 12
          },
          "id": 74,
          "legend": {
            "alignAsTable": true,
            "avg": false,
            "current": true,
            "max": true,
            "min": false,
            "rightSide": true,
            "show": true,
            "sideWidth": null,
            "sort": "max",
            "sortDesc": true,
            "total": false,
            "values": true
          },
          "lines": true,
          "linewidth": 1,
          "links": [],
          "nullPointMode": "null",
          "paceLength": 10,
          "percentage": false,
          "pointradius": 5,
          "points": false,
          "renderer": "flot",
          "seriesOverrides": [
            {
              "alias": "/.*-cap-.*/",
              "yaxis": 2
            },
            {
              "alias": "/.*tikv.*/",
              "pointradius": 1,
              "points": true,
              "yaxis": 2
            }
          ],
          "spaceLength": 10,
          "stack": false,
          "steppedLine": false,
          "targets": [
            {
              "expr": "avg(process_resident_memory_bytes{tidb_cluster=\"$tidb_cluster\", instance=~\"$tikv_instance\", job=~\"tikv.*\"}) by (instance)",
              "format": "time_series",
              "hide": true,
              "intervalFactor": 2,
              "legendFormat": "tikv-{{instance}}",
              "refId": "A",
              "step": 10
            },
            {
              "expr": "avg(process_resident_memory_bytes{tidb_cluster=\"$tidb_cluster\", instance=~\"$tikv_instance\", job=~\"cdc.*\"}) by (instance)",
              "format": "time_series",
              "hide": true,
              "intervalFactor": 2,
              "legendFormat": "cdc-{{instance}}",
              "refId": "B",
              "step": 10
            },
            {
              "expr": "(avg(process_resident_memory_bytes{tidb_cluster=\"$tidb_cluster\", instance=~\"$tikv_instance\", job=~\"tikv.*\"}) by (instance)) - (avg(tikv_engine_block_cache_size_bytes{tidb_cluster=\"$tidb_cluster\", instance=~\"$tikv_instance\", db=\"kv\"}) by(instance))",
              "format": "time_series",
              "hide": false,
              "intervalFactor": 2,
              "legendFormat": "tikv-{{instance}}",
              "refId": "C",
              "step": 10
            },
            {
              "expr": "sum(tikv_cdc_sink_memory_bytes{tidb_cluster=\"$tidb_cluster\", instance=~\"$tikv_instance\"}) by (instance)",
              "format": "time_series",
              "hide": false,
              "intervalFactor": 2,
              "legendFormat": "sink-{{instance}}",
              "refId": "D",
              "step": 10
            },
            {
              "expr": "sum(tikv_cdc_old_value_cache_bytes{tidb_cluster=\"$tidb_cluster\", instance=~\"$tikv_instance\"}) by (instance)",
              "format": "time_series",
              "hide": false,
              "intervalFactor": 2,
              "legendFormat": "old-value-{{instance}}",
              "refId": "E",
              "step": 10
            },
            {
              "expr": "sum(tikv_cdc_sink_memory_capacity{tidb_cluster=\"$tidb_cluster\", instance=~\"$tikv_instance\"}) by (instance)",
              "format": "time_series",
              "hide": true,
              "intervalFactor": 2,
              "legendFormat": "sink-cap-{{instance}}",
              "refId": "F",
              "step": 10
            },
            {
              "expr": "sum(tikv_cdc_old_value_cache_memory_quota{tidb_cluster=\"$tidb_cluster\", instance=~\"$tikv_instance\"}) by (instance)",
              "format": "time_series",
              "hide": true,
              "intervalFactor": 2,
              "legendFormat": "old-value-cap-{{instance}}",
              "refId": "G",
              "step": 10
            }
          ],
          "thresholds": [],
          "timeFrom": null,
          "timeRegions": [],
          "timeShift": null,
          "title": "CDC memory",
          "tooltip": {
            "msResolution": false,
            "shared": true,
            "sort": 0,
            "value_type": "individual"
          },
          "type": "graph",
          "xaxis": {
            "buckets": null,
            "mode": "time",
            "name": null,
            "show": true,
            "values": []
          },
          "yaxes": [
            {
              "format": "bytes",
              "label": null,
              "logBase": 1,
              "max": null,
              "min": "0",
              "show": true
            },
            {
              "format": "bytes",
              "label": null,
              "logBase": 1,
              "max": null,
              "min": null,
              "show": true
            }
          ],
          "yaxis": {
            "align": false,
            "alignLevel": null
          }
        },
        {
          "aliasColors": {},
          "bars": false,
          "dashLength": 10,
          "dashes": false,
          "datasource": "${DS_TEST-CLUSTER}",
          "decimals": 1,
          "description": "The min resolved ts of each TiKV",
          "editable": true,
          "error": false,
          "fill": 0,
          "grid": {},
          "gridPos": {
            "h": 7,
            "w": 7,
            "x": 0,
            "y": 19
          },
          "id": 152,
          "legend": {
            "alignAsTable": true,
            "avg": false,
            "current": true,
            "max": false,
            "min": false,
            "rightSide": false,
            "show": true,
            "sideWidth": null,
            "sort": null,
            "sortDesc": null,
            "total": false,
            "values": true
          },
          "lines": true,
          "linewidth": 1,
          "links": [],
          "nullPointMode": "null",
          "paceLength": 10,
          "percentage": false,
          "pointradius": 1,
          "points": false,
          "renderer": "flot",
          "seriesOverrides": [
            {
              "alias": "/.*-ts/",
              "lines": true,
              "linewidth": 3,
              "points": false,
              "yaxis": 2
            },
            {
              "alias": "/.*-lag/",
              "bars": true,
              "fill": 1
            }
          ],
          "spaceLength": 10,
          "stack": false,
          "steppedLine": false,
          "targets": [
            {
              "expr": "scalar(max(pd_cluster_tso{tidb_cluster=\"$tidb_cluster\"})) - avg(tikv_cdc_min_resolved_ts{tidb_cluster=\"$tidb_cluster\", instance=~\"$tikv_instance\"}/1000) by (instance) > 0",
              "format": "time_series",
              "hide": false,
              "instant": false,
              "intervalFactor": 2,
              "legendFormat": "{{instance}}-min-resolved-lag",
              "refId": "A",
              "step": 10
            },
            {
              "expr": "max(pd_cluster_tso{tidb_cluster=\"$tidb_cluster\"}) * 1000",
              "format": "time_series",
              "hide": false,
              "intervalFactor": 2,
              "legendFormat": "current-ts",
              "refId": "B",
              "step": 10
            },
            {
              "expr": "avg(tikv_cdc_min_resolved_ts{tidb_cluster=\"$tidb_cluster\", instance=~\"$tikv_instance\"}) by (instance)",
              "format": "time_series",
              "hide": false,
              "intervalFactor": 2,
              "legendFormat": "{{instance}}-min-resolved-ts",
              "refId": "C",
              "step": 10
            }
          ],
          "thresholds": [],
          "timeFrom": null,
          "timeRegions": [],
          "timeShift": null,
          "title": "Min resolved ts",
          "tooltip": {
            "msResolution": false,
            "shared": true,
            "sort": 0,
            "value_type": "individual"
          },
          "type": "graph",
          "xaxis": {
            "buckets": null,
            "mode": "time",
            "name": null,
            "show": true,
            "values": []
          },
          "yaxes": [
            {
              "format": "s",
              "label": null,
              "logBase": 1,
              "max": null,
              "min": "0",
              "show": true
            },
            {
              "format": "none",
              "label": null,
              "logBase": 1,
              "max": null,
              "min": null,
              "show": true
            }
          ],
          "yaxis": {
            "align": false,
            "alignLevel": null
          }
        },
        {
          "aliasColors": {},
          "bars": false,
          "dashLength": 10,
          "dashes": false,
          "datasource": "${DS_TEST-CLUSTER}",
          "decimals": 1,
          "description": "The ID of the min resolved region of each TiKV",
          "editable": true,
          "error": false,
          "fill": 0,
          "grid": {},
          "gridPos": {
            "h": 7,
            "w": 5,
            "x": 7,
            "y": 19
          },
          "id": 153,
          "legend": {
            "alignAsTable": true,
            "avg": false,
            "current": true,
            "max": true,
            "min": false,
            "rightSide": false,
            "show": true,
            "sideWidth": null,
            "sort": null,
            "sortDesc": null,
            "total": false,
            "values": true
          },
          "lines": false,
          "linewidth": 1,
          "links": [],
          "nullPointMode": "null",
          "paceLength": 10,
          "percentage": false,
          "pointradius": 1,
          "points": true,
          "renderer": "flot",
          "seriesOverrides": [],
          "spaceLength": 10,
          "stack": false,
          "steppedLine": false,
          "targets": [
            {
              "expr": "avg(tikv_cdc_min_resolved_ts_region{tidb_cluster=\"$tidb_cluster\", instance=~\"$tikv_instance\"}) by (instance)",
              "format": "time_series",
              "hide": false,
              "intervalFactor": 2,
              "legendFormat": "{{instance}}-min-resolved-region",
              "refId": "A",
              "step": 10
            }
          ],
          "thresholds": [],
          "timeFrom": null,
          "timeRegions": [],
          "timeShift": null,
          "title": "Min resolved Region",
          "tooltip": {
            "msResolution": false,
            "shared": true,
            "sort": 0,
            "value_type": "individual"
          },
          "type": "graph",
          "xaxis": {
            "buckets": null,
            "mode": "time",
            "name": null,
            "show": true,
            "values": []
          },
          "yaxes": [
            {
              "format": "none",
              "label": null,
              "logBase": 1,
              "max": null,
              "min": "0",
              "show": true
            },
            {
              "format": "none",
              "label": null,
              "logBase": 1,
              "max": null,
              "min": null,
              "show": false
            }
          ],
          "yaxis": {
            "align": false,
            "alignLevel": null
          }
        },
        {
          "aliasColors": {},
          "bars": false,
          "dashLength": 10,
          "dashes": false,
          "datasource": "${DS_TEST-CLUSTER}",
          "decimals": 1,
          "description": "",
          "fill": 1,
          "gridPos": {
            "h": 7,
            "w": 12,
            "x": 12,
            "y": 19
          },
          "id": 70,
          "legend": {
            "alignAsTable": true,
            "avg": false,
            "current": true,
            "hideEmpty": false,
            "hideZero": true,
            "max": true,
            "min": false,
            "rightSide": true,
            "show": true,
            "sideWidth": null,
            "sort": null,
            "sortDesc": null,
            "total": false,
            "values": true
          },
          "lines": true,
          "linewidth": 1,
          "links": [],
          "nullPointMode": "null",
          "paceLength": 10,
          "percentage": false,
          "pointradius": 5,
          "points": false,
          "renderer": "flot",
          "seriesOverrides": [],
          "spaceLength": 10,
          "stack": false,
          "steppedLine": false,
          "targets": [
            {
              "expr": "histogram_quantile(0.99999, sum(rate(tikv_cdc_resolved_ts_gap_seconds_bucket{tidb_cluster=\"$tidb_cluster\", instance=~\"$tikv_instance\"}[1m])) by (le, instance))",
              "format": "time_series",
              "intervalFactor": 1,
              "legendFormat": "{{instance}}-p9999",
              "refId": "A"
            }
          ],
          "thresholds": [],
          "timeFrom": null,
          "timeRegions": [],
          "timeShift": null,
          "title": "Resolved ts lag duration percentile",
          "tooltip": {
            "shared": true,
            "sort": 0,
            "value_type": "individual"
          },
          "type": "graph",
          "xaxis": {
            "buckets": null,
            "mode": "time",
            "name": null,
            "show": true,
            "values": []
          },
          "yaxes": [
            {
              "format": "s",
              "label": null,
              "logBase": 10,
              "max": null,
              "min": null,
              "show": true
            },
            {
              "format": "short",
              "label": null,
              "logBase": 1,
              "max": null,
              "min": null,
              "show": true
            }
          ],
          "yaxis": {
            "align": false,
            "alignLevel": null
          }
        },
        {
          "cards": {
            "cardPadding": 0,
            "cardRound": 0
          },
          "color": {
            "cardColor": "#FF9830",
            "colorScale": "linear",
            "colorScheme": "interpolateSpectral",
            "exponent": 0.5,
            "min": 0,
            "mode": "spectrum"
          },
          "dataFormat": "tsbuckets",
          "datasource": "${DS_TEST-CLUSTER}",
          "description": "The time consumed to CDC incremental scan",
          "gridPos": {
            "h": 7,
            "w": 12,
            "x": 0,
            "y": 26
          },
          "heatmap": {},
          "hideZeroBuckets": true,
          "highlightCards": true,
          "id": 68,
          "legend": {
            "alignAsTable": true,
            "avg": false,
            "current": true,
            "max": true,
            "min": false,
            "rightSide": true,
            "show": true,
            "sort": "current",
            "sortDesc": true,
            "total": false,
            "values": true
          },
          "links": [],
          "maxPerRow": 3,
          "repeat": null,
          "repeatDirection": "h",
          "reverseYBuckets": false,
          "targets": [
            {
              "expr": "sum(rate(tikv_cdc_scan_duration_seconds_bucket{tidb_cluster=\"$tidb_cluster\", instance=~\"$tikv_instance\"}[1m])) by (le)",
              "format": "heatmap",
              "instant": false,
              "intervalFactor": 2,
              "legendFormat": "{{le}}",
              "refId": "A"
            }
          ],
          "title": "Initial scan duration",
          "tooltip": {
            "show": true,
            "showHistogram": true
          },
          "tooltipDecimals": 1,
          "type": "heatmap",
          "xAxis": {
            "show": true
          },
          "xBucketNumber": null,
          "xBucketSize": null,
          "yAxis": {
            "decimals": 1,
            "format": "s",
            "logBase": 1,
            "max": null,
            "min": null,
            "show": true,
            "splitFactor": null
          },
          "yBucketBound": "upper",
          "yBucketNumber": null,
          "yBucketSize": null
        },
        {
          "aliasColors": {},
          "bars": false,
          "dashLength": 10,
          "dashes": false,
          "datasource": "${DS_TEST-CLUSTER}",
          "decimals": 1,
          "description": "",
          "fill": 1,
          "gridPos": {
            "h": 7,
            "w": 6,
            "x": 12,
            "y": 26
          },
          "id": 72,
          "legend": {
            "alignAsTable": true,
            "avg": false,
            "current": true,
            "hideEmpty": false,
            "hideZero": true,
            "max": true,
            "min": false,
            "rightSide": false,
            "show": true,
            "sideWidth": null,
            "sort": "current",
            "sortDesc": true,
            "total": false,
            "values": true
          },
          "lines": true,
          "linewidth": 1,
          "links": [],
          "nullPointMode": "null",
          "paceLength": 10,
          "percentage": false,
          "pointradius": 5,
          "points": false,
          "renderer": "flot",
          "seriesOverrides": [],
          "spaceLength": 10,
          "stack": false,
          "steppedLine": false,
          "targets": [
            {
              "expr": "histogram_quantile(0.9999, sum(rate(tikv_cdc_scan_duration_seconds_bucket{tidb_cluster=\"$tidb_cluster\", instance=~\"$tikv_instance\"}[1m])) by (le, instance))",
              "format": "time_series",
              "intervalFactor": 1,
              "legendFormat": "{{instance}}-p9999",
              "refId": "A"
            }
          ],
          "thresholds": [],
          "timeFrom": null,
          "timeRegions": [],
          "timeShift": null,
          "title": "Initial scan duration percentile",
          "tooltip": {
            "shared": true,
            "sort": 0,
            "value_type": "individual"
          },
          "type": "graph",
          "xaxis": {
            "buckets": null,
            "mode": "time",
            "name": null,
            "show": true,
            "values": []
          },
          "yaxes": [
            {
              "format": "s",
              "label": null,
              "logBase": 1,
              "max": null,
              "min": null,
              "show": true
            },
            {
              "format": "short",
              "label": null,
              "logBase": 1,
              "max": null,
              "min": null,
              "show": false
            }
          ],
          "yaxis": {
            "align": false,
            "alignLevel": null
          }
        },
        {
          "aliasColors": {},
          "bars": false,
          "dashLength": 10,
          "dashes": false,
          "datasource": "${DS_TEST-CLUSTER}",
          "decimals": 1,
          "description": "The number of incremental scan task in different status.",
          "fill": 1,
          "gridPos": {
            "h": 7,
            "w": 6,
            "x": 18,
            "y": 26
          },
          "id": 140,
          "legend": {
            "alignAsTable": true,
            "avg": false,
            "current": true,
            "hideEmpty": false,
            "hideZero": true,
            "max": true,
            "min": false,
            "rightSide": false,
            "show": true,
            "sideWidth": null,
            "sort": "current",
            "sortDesc": true,
            "total": false,
            "values": true
          },
          "lines": true,
          "linewidth": 1,
          "links": [],
          "nullPointMode": "null",
          "paceLength": 10,
          "percentage": false,
          "pointradius": 5,
          "points": false,
          "renderer": "flot",
          "seriesOverrides": [
            {
              "alias": "/.*ongoing/",
              "yaxis": 2
            }
          ],
          "spaceLength": 10,
          "stack": false,
          "steppedLine": false,
          "targets": [
            {
              "expr": "sum(tikv_cdc_scan_tasks{tidb_cluster=\"$tidb_cluster\", instance=~\"$tikv_instance\", type=\"ongoing\"}) by (type, instance)",
              "format": "time_series",
              "hide": false,
              "intervalFactor": 1,
              "legendFormat": "{{instance}} - {{type}}",
              "refId": "A"
            },
            {
              "expr": "sum(tikv_cdc_scan_tasks{tidb_cluster=\"$tidb_cluster\", instance=~\"$tikv_instance\", type=\"total\"}) by (instance) - sum(tikv_cdc_scan_tasks{tidb_cluster=\"$tidb_cluster\", instance=~\"$tikv_instance\", type=~\"abort|finish\"}) by (instance)",
              "format": "time_series",
              "hide": false,
              "intervalFactor": 1,
              "legendFormat": "{{instance}} - pending",
              "refId": "B"
            }
          ],
          "thresholds": [],
          "timeFrom": null,
          "timeRegions": [],
          "timeShift": null,
          "title": "Initial scan tasks status",
          "tooltip": {
            "shared": true,
            "sort": 0,
            "value_type": "individual"
          },
          "type": "graph",
          "xaxis": {
            "buckets": null,
            "mode": "time",
            "name": null,
            "show": true,
            "values": []
          },
          "yaxes": [
            {
              "format": "none",
              "label": null,
              "logBase": 1,
              "max": null,
              "min": null,
              "show": true
            },
            {
              "format": "none",
              "label": null,
              "logBase": 1,
              "max": null,
              "min": null,
              "show": true
            }
          ],
          "yaxis": {
            "align": false,
            "alignLevel": null
          }
        },
        {
          "aliasColors": {},
          "bars": false,
          "dashLength": 10,
          "dashes": false,
          "datasource": "${DS_TEST-CLUSTER}",
          "decimals": 1,
          "description": "The memory usage per TiKV instance",
          "editable": true,
          "error": false,
          "fill": 0,
          "grid": {},
          "gridPos": {
            "h": 7,
            "w": 12,
            "x": 0,
            "y": 33
          },
          "id": 78,
          "legend": {
            "alignAsTable": true,
            "avg": false,
            "current": true,
            "max": true,
            "min": false,
            "rightSide": true,
            "show": true,
            "sideWidth": null,
            "sort": null,
            "sortDesc": null,
            "total": false,
            "values": true
          },
          "lines": true,
          "linewidth": 1,
          "links": [],
          "nullPointMode": "null",
          "paceLength": 10,
          "percentage": false,
          "pointradius": 5,
          "points": false,
          "renderer": "flot",
          "seriesOverrides": [],
          "spaceLength": 10,
          "stack": false,
          "steppedLine": false,
          "targets": [
            {
              "expr": "avg(tikv_cdc_captured_region_total{tidb_cluster=\"$tidb_cluster\", instance=~\"$tikv_instance\"}) by (instance)",
              "format": "time_series",
              "hide": false,
              "intervalFactor": 2,
              "legendFormat": "tikv-{{instance}}-total",
              "refId": "A",
              "step": 10
            },
            {
              "expr": "sum(tikv_cdc_region_resolve_status{tidb_cluster=\"$tidb_cluster\", instance=~\"$tikv_instance\"}) by (instance, status)",
              "format": "time_series",
              "hide": false,
              "intervalFactor": 2,
              "legendFormat": "tikv-{{instance}}-{{status}}",
              "refId": "B",
              "step": 10
            }
          ],
          "thresholds": [],
          "timeFrom": null,
          "timeRegions": [],
          "timeShift": null,
          "title": "Captured region count",
          "tooltip": {
            "msResolution": false,
            "shared": true,
            "sort": 0,
            "value_type": "individual"
          },
          "type": "graph",
          "xaxis": {
            "buckets": null,
            "mode": "time",
            "name": null,
            "show": true,
            "values": []
          },
          "yaxes": [
            {
              "format": "none",
              "label": null,
              "logBase": 1,
              "max": null,
              "min": "0",
              "show": true
            },
            {
              "format": "short",
              "label": null,
              "logBase": 1,
              "max": null,
              "min": null,
              "show": true
            }
          ],
          "yaxis": {
            "align": false,
            "alignLevel": null
          }
        },
        {
          "aliasColors": {},
          "bars": false,
          "dashLength": 10,
          "dashes": false,
          "datasource": "${DS_TEST-CLUSTER}",
          "decimals": 1,
          "description": "The speed of TiKV CDC incremental scan",
          "editable": true,
          "error": false,
          "fill": 0,
          "grid": {},
          "gridPos": {
            "h": 7,
            "w": 6,
            "x": 12,
            "y": 33
          },
          "id": 76,
          "legend": {
            "alignAsTable": true,
            "avg": false,
            "current": true,
            "hideEmpty": true,
            "hideZero": true,
            "max": true,
            "min": false,
            "rightSide": false,
            "show": true,
            "sideWidth": null,
            "sort": "current",
            "sortDesc": true,
            "total": false,
            "values": true
          },
          "lines": true,
          "linewidth": 1,
          "links": [],
          "nullPointMode": "null",
          "paceLength": 10,
          "percentage": false,
          "pointradius": 5,
          "points": false,
          "renderer": "flot",
          "seriesOverrides": [],
          "spaceLength": 10,
          "stack": false,
          "steppedLine": false,
          "targets": [
            {
              "expr": "sum(rate(tikv_cdc_scan_bytes_total{tidb_cluster=\"$tidb_cluster\", instance=~\"$tikv_instance\", job=\"tikv\"}[30s])) by (instance)",
              "format": "time_series",
              "hide": false,
              "intervalFactor": 2,
              "legendFormat": "tikv-{{instance}}",
              "refId": "A",
              "step": 10
            }
          ],
          "thresholds": [],
          "timeFrom": null,
          "timeRegions": [],
          "timeShift": null,
          "title": "CDC scan speed",
          "tooltip": {
            "msResolution": false,
            "shared": true,
            "sort": 0,
            "value_type": "individual"
          },
          "type": "graph",
          "xaxis": {
            "buckets": null,
            "mode": "time",
            "name": null,
            "show": true,
            "values": []
          },
          "yaxes": [
            {
              "format": "bytes",
              "label": null,
              "logBase": 1,
              "max": null,
              "min": "0",
              "show": true
            },
            {
              "format": "short",
              "label": null,
              "logBase": 1,
              "max": null,
              "min": null,
              "show": true
            }
          ],
          "yaxis": {
            "align": false,
            "alignLevel": null
          }
        },
        {
          "aliasColors": {},
          "bars": true,
          "dashLength": 10,
          "dashes": false,
          "datasource": "${DS_TEST-CLUSTER}",
          "decimals": 1,
          "description": "The total bytes of TiKV CDC incremental scan",
          "editable": true,
          "error": false,
          "fill": 0,
          "grid": {},
          "gridPos": {
            "h": 7,
            "w": 6,
            "x": 18,
            "y": 33
          },
          "id": 139,
          "legend": {
            "alignAsTable": true,
            "avg": false,
            "current": true,
            "hideEmpty": true,
            "hideZero": true,
            "max": true,
            "min": false,
            "rightSide": false,
            "show": true,
            "sideWidth": null,
            "sort": "current",
            "sortDesc": true,
            "total": false,
            "values": true
          },
          "lines": false,
          "linewidth": 1,
          "links": [],
          "nullPointMode": "null",
          "paceLength": 10,
          "percentage": false,
          "pointradius": 5,
          "points": false,
          "renderer": "flot",
          "seriesOverrides": [],
          "spaceLength": 10,
          "stack": false,
          "steppedLine": false,
          "targets": [
            {
              "expr": "sum(tikv_cdc_scan_bytes_total{tidb_cluster=\"$tidb_cluster\", instance=~\"$tikv_instance\", job=\"tikv\"}) by (instance)",
              "format": "time_series",
              "hide": false,
              "intervalFactor": 2,
              "legendFormat": "tikv-{{instance}}",
              "refId": "A",
              "step": 10
            }
          ],
          "thresholds": [],
          "timeFrom": null,
          "timeRegions": [],
          "timeShift": null,
          "title": "CDC total scan bytes",
          "tooltip": {
            "msResolution": false,
            "shared": true,
            "sort": 0,
            "value_type": "individual"
          },
          "type": "graph",
          "xaxis": {
            "buckets": null,
            "mode": "time",
            "name": null,
            "show": true,
            "values": []
          },
          "yaxes": [
            {
              "format": "bytes",
              "label": null,
              "logBase": 1,
              "max": null,
              "min": null,
              "show": true
            },
            {
              "format": "short",
              "label": null,
              "logBase": 1,
              "max": null,
              "min": null,
              "show": true
            }
          ],
          "yaxis": {
            "align": false,
            "alignLevel": null
          }
        },
        {
          "aliasColors": {},
          "bars": false,
          "dashLength": 10,
          "dashes": false,
          "datasource": "${DS_TEST-CLUSTER}",
          "decimals": 1,
          "description": "",
          "fill": 4,
          "gridPos": {
            "h": 7,
            "w": 12,
            "x": 0,
            "y": 40
          },
          "id": 143,
          "legend": {
            "alignAsTable": true,
            "avg": false,
            "current": true,
            "hideEmpty": false,
            "hideZero": true,
            "max": false,
            "min": true,
            "rightSide": true,
            "show": true,
            "sideWidth": null,
            "sort": "current",
            "sortDesc": true,
            "total": false,
            "values": true
          },
          "lines": true,
          "linewidth": 1,
          "links": [],
          "nullPointMode": "null",
          "paceLength": 10,
          "percentage": false,
          "pointradius": 1,
          "points": true,
          "renderer": "flot",
          "seriesOverrides": [
            {
              "alias": "/(access|miss).*/",
              "fill": 0,
              "points": false,
              "yaxis": 2
            }
          ],
          "spaceLength": 10,
          "stack": false,
          "steppedLine": false,
          "targets": [
            {
              "expr": "(sum(rate(tikv_cdc_old_value_cache_access{tidb_cluster=\"$tidb_cluster\", instance=~\"$tikv_instance\"}[1m])) by (instance) - sum(rate(tikv_cdc_old_value_cache_miss{tidb_cluster=\"$tidb_cluster\", instance=~\"$tikv_instance\"}[1m])) by (instance)) / sum(rate(tikv_cdc_old_value_cache_access{tidb_cluster=\"$tidb_cluster\", instance=~\"$tikv_instance\"}[1m])) by (instance)",
              "format": "time_series",
              "hide": false,
              "intervalFactor": 1,
              "legendFormat": "hit-rate-{{instance}}",
              "refId": "A"
            },
            {
              "expr": "-sum(rate(tikv_cdc_old_value_cache_access{tidb_cluster=\"$tidb_cluster\", instance=~\"$tikv_instance\"}[1m])) by (instance)",
              "format": "time_series",
              "hide": true,
              "intervalFactor": 1,
              "legendFormat": "access-{{instance}}",
              "refId": "B"
            },
            {
              "expr": "-sum(rate(tikv_cdc_old_value_cache_miss{tidb_cluster=\"$tidb_cluster\", instance=~\"$tikv_instance\"}[1m])) by (instance)",
              "format": "time_series",
              "hide": false,
              "intervalFactor": 1,
              "legendFormat": "miss-{{instance}}",
              "refId": "C"
            },
            {
              "expr": "-sum(rate(tikv_cdc_old_value_cache_miss_none{tidb_cluster=\"$tidb_cluster\", instance=~\"$tikv_instance\"}[1m])) by (instance)",
              "format": "time_series",
              "hide": false,
              "intervalFactor": 1,
              "legendFormat": "miss-none-{{instance}}",
              "refId": "D"
            }
          ],
          "thresholds": [],
          "timeFrom": null,
          "timeRegions": [],
          "timeShift": null,
          "title": "Old value cache hit",
          "tooltip": {
            "shared": true,
            "sort": 0,
            "value_type": "individual"
          },
          "type": "graph",
          "xaxis": {
            "buckets": null,
            "mode": "time",
            "name": null,
            "show": true,
            "values": []
          },
          "yaxes": [
            {
              "format": "percentunit",
              "label": null,
              "logBase": 1,
              "max": "1",
              "min": "0",
              "show": true
            },
            {
              "format": "none",
              "label": null,
              "logBase": 1,
              "max": null,
              "min": null,
              "show": true
            }
          ],
          "yaxis": {
            "align": false,
            "alignLevel": null
          }
        },
        {
          "aliasColors": {},
          "bars": false,
          "dashLength": 10,
          "dashes": false,
          "datasource": "${DS_TEST-CLUSTER}",
          "decimals": 1,
          "description": "The total number of cache entries in the old value cache.",
          "fill": 1,
          "gridPos": {
            "h": 7,
            "w": 12,
            "x": 12,
            "y": 40
          },
          "id": 145,
          "legend": {
            "alignAsTable": true,
            "avg": false,
            "current": true,
            "hideEmpty": false,
            "hideZero": true,
            "max": true,
            "min": false,
            "rightSide": true,
            "show": true,
            "sideWidth": null,
            "sort": "current",
            "sortDesc": true,
            "total": false,
            "values": true
          },
          "lines": true,
          "linewidth": 1,
          "links": [],
          "nullPointMode": "null",
          "paceLength": 10,
          "percentage": false,
          "pointradius": 1,
          "points": false,
          "renderer": "flot",
          "seriesOverrides": [
            {
              "alias": "/.*len/",
              "yaxis": 2
            }
          ],
          "spaceLength": 10,
          "stack": false,
          "steppedLine": false,
          "targets": [
            {
              "expr": "sum(tikv_cdc_old_value_cache_length{tidb_cluster=\"$tidb_cluster\", instance=~\"$tikv_instance\"}) by (instance)",
              "format": "time_series",
              "hide": false,
              "intervalFactor": 1,
              "legendFormat": "{{instance}} - len",
              "refId": "A"
            },
            {
              "expr": "sum(tikv_cdc_old_value_cache_bytes{tidb_cluster=\"$tidb_cluster\", instance=~\"$tikv_instance\"}) by (instance) / sum(tikv_cdc_old_value_cache_length{tidb_cluster=\"$tidb_cluster\", instance=~\"$tikv_instance\"}) by (instance)",
              "format": "time_series",
              "hide": false,
              "intervalFactor": 1,
              "legendFormat": "{{instance}} - avg entry bytes",
              "refId": "B"
            },
            {
              "expr": "sum(tikv_cdc_old_value_cache_memory_quota{tidb_cluster=\"$tidb_cluster\", instance=~\"$tikv_instance\"}) by (instance)",
              "format": "time_series",
              "hide": false,
              "intervalFactor": 1,
              "legendFormat": "{{instance}} - quota",
              "refId": "C"
            }
          ],
          "thresholds": [],
          "timeFrom": null,
          "timeRegions": [],
          "timeShift": null,
          "title": "Old value cache size",
          "tooltip": {
            "shared": true,
            "sort": 0,
            "value_type": "individual"
          },
          "type": "graph",
          "xaxis": {
            "buckets": null,
            "mode": "time",
            "name": null,
            "show": true,
            "values": []
          },
          "yaxes": [
            {
              "format": "bytes",
              "label": null,
              "logBase": 1,
              "max": null,
              "min": "0",
              "show": true
            },
            {
              "decimals": null,
              "format": "none",
              "label": null,
              "logBase": 1,
              "max": null,
              "min": "0",
              "show": true
            }
          ],
          "yaxis": {
            "align": false,
            "alignLevel": null
          }
        },
        {
          "aliasColors": {},
          "bars": false,
          "dashLength": 10,
          "dashes": false,
          "datasource": "${DS_TEST-CLUSTER}",
          "decimals": 1,
          "description": "",
          "editable": true,
          "error": false,
          "fill": 0,
          "grid": {},
          "gridPos": {
            "h": 7,
            "w": 12,
            "x": 0,
            "y": 47
          },
          "id": 141,
          "legend": {
            "alignAsTable": true,
            "avg": false,
            "current": true,
            "hideEmpty": true,
            "hideZero": true,
            "max": true,
            "min": false,
            "rightSide": true,
            "show": true,
            "sideWidth": null,
            "sort": "current",
            "sortDesc": true,
            "total": false,
            "values": true
          },
          "lines": true,
          "linewidth": 1,
          "links": [],
          "nullPointMode": "null",
          "paceLength": 10,
          "percentage": false,
          "pointradius": 5,
          "points": false,
          "renderer": "flot",
          "seriesOverrides": [],
          "spaceLength": 10,
          "stack": false,
          "steppedLine": false,
          "targets": [
            {
              "expr": "sum(rate(tikv_cdc_old_value_scan_details{tidb_cluster=\"$tidb_cluster\", instance=~\"$tikv_instance\"}[1m])) by (instance, cf, tag)",
              "format": "time_series",
              "hide": false,
              "intervalFactor": 2,
              "legendFormat": "{{instance}}-  {{cf}} - {{tag}}",
              "refId": "A",
              "step": 10
            }
          ],
          "thresholds": [],
          "timeFrom": null,
          "timeRegions": [],
          "timeShift": null,
          "title": "Old value seek operation",
          "tooltip": {
            "msResolution": false,
            "shared": true,
            "sort": 0,
            "value_type": "individual"
          },
          "type": "graph",
          "xaxis": {
            "buckets": null,
            "mode": "time",
            "name": null,
            "show": true,
            "values": []
          },
          "yaxes": [
            {
              "format": "ops",
              "label": null,
              "logBase": 1,
              "max": null,
              "min": "0",
              "show": true
            },
            {
              "format": "short",
              "label": null,
              "logBase": 1,
              "max": null,
              "min": null,
              "show": true
            }
          ],
          "yaxis": {
            "align": false,
            "alignLevel": null
          }
        },
        {
          "cards": {
            "cardPadding": 0,
            "cardRound": 0
          },
          "color": {
            "cardColor": "#FF9830",
            "colorScale": "linear",
            "colorScheme": "interpolateSpectral",
            "exponent": 0.5,
            "min": 0,
            "mode": "spectrum"
          },
          "dataFormat": "tsbuckets",
          "datasource": "${DS_TEST-CLUSTER}",
          "description": "The time consumed to get an old value (both from cache and from disk)",
          "gridPos": {
            "h": 7,
            "w": 6,
            "x": 12,
            "y": 47
          },
          "heatmap": {},
          "hideZeroBuckets": true,
          "highlightCards": true,
          "id": 146,
          "legend": {
            "alignAsTable": true,
            "avg": false,
            "current": true,
            "max": true,
            "min": false,
            "rightSide": true,
            "show": true,
            "sort": "current",
            "sortDesc": true,
            "total": false,
            "values": true
          },
          "links": [],
          "maxPerRow": 3,
          "repeatDirection": "h",
          "reverseYBuckets": false,
          "targets": [
            {
              "expr": "sum(rate(tikv_cdc_old_value_duration_bucket{tidb_cluster=\"$tidb_cluster\", instance=~\"$tikv_instance\"}[1m])) by (le)",
              "format": "heatmap",
              "instant": false,
              "intervalFactor": 2,
              "legendFormat": "{{le}}",
              "refId": "A"
            }
          ],
          "title": "Old value seek duration",
          "tooltip": {
            "show": true,
            "showHistogram": true
          },
          "tooltipDecimals": 1,
          "type": "heatmap",
          "xAxis": {
            "show": true
          },
          "xBucketNumber": null,
          "xBucketSize": null,
          "yAxis": {
            "decimals": 1,
            "format": "s",
            "logBase": 1,
            "max": null,
            "min": null,
            "show": true,
            "splitFactor": null
          },
          "yBucketBound": "upper",
          "yBucketNumber": null,
          "yBucketSize": null
        },
        {
          "aliasColors": {},
          "bars": false,
          "dashLength": 10,
          "dashes": false,
          "datasource": "${DS_TEST-CLUSTER}",
          "decimals": 1,
          "description": "",
          "fill": 1,
          "gridPos": {
            "h": 7,
            "w": 6,
            "x": 18,
            "y": 47
          },
          "id": 142,
          "legend": {
            "alignAsTable": true,
            "avg": false,
            "current": true,
            "hideEmpty": false,
            "hideZero": true,
            "max": true,
            "min": false,
            "rightSide": false,
            "show": true,
            "sideWidth": null,
            "sort": "current",
            "sortDesc": true,
            "total": false,
            "values": true
          },
          "lines": true,
          "linewidth": 1,
          "links": [],
          "nullPointMode": "null",
          "paceLength": 10,
          "percentage": false,
          "pointradius": 5,
          "points": false,
          "renderer": "flot",
          "seriesOverrides": [],
          "spaceLength": 10,
          "stack": false,
          "steppedLine": false,
          "targets": [
            {
              "expr": "histogram_quantile(0.99, sum(rate(tikv_cdc_old_value_duration_bucket{tidb_cluster=\"$tidb_cluster\", instance=~\"$tikv_instance\"}[1m])) by (le, instance, tag))",
              "format": "time_series",
              "intervalFactor": 1,
              "legendFormat": "{{instance}} - 99% - {{tag}}",
              "refId": "A"
            },
            {
              "expr": "histogram_quantile(0.95, sum(rate(tikv_cdc_old_value_duration_bucket{tidb_cluster=\"$tidb_cluster\", instance=~\"$tikv_instance\"}[1m])) by (le, instance, tag))",
              "format": "time_series",
              "intervalFactor": 1,
              "legendFormat": "{{instance}} - 95% - {{tag}}",
              "refId": "B"
            },
            {
              "expr": "sum(rate(tikv_cdc_old_value_duration_sum{tidb_cluster=\"$tidb_cluster\", instance=~\"$tikv_instance\"}[1m])) by (le, instance, tag) / sum(rate(tikv_cdc_old_value_duration_count{tidb_cluster=\"$tidb_cluster\", instance=~\"$tikv_instance\"}[1m])) by (le, instance, tag)",
              "format": "time_series",
              "intervalFactor": 1,
              "legendFormat": "{{instance}} - avg - {{tag}}",
              "refId": "C"
            }
          ],
          "thresholds": [],
          "timeFrom": null,
          "timeRegions": [],
          "timeShift": null,
          "title": "Old value seek duration",
          "tooltip": {
            "shared": true,
            "sort": 0,
            "value_type": "individual"
          },
          "type": "graph",
          "xaxis": {
            "buckets": null,
            "mode": "time",
            "name": null,
            "show": true,
            "values": []
          },
          "yaxes": [
            {
              "format": "s",
              "label": null,
              "logBase": 1,
              "max": null,
              "min": null,
              "show": true
            },
            {
              "format": "short",
              "label": null,
              "logBase": 1,
              "max": null,
              "min": null,
              "show": false
            }
          ],
          "yaxis": {
            "align": false,
            "alignLevel": null
          }
        }
      ],
      "title": "TiKV",
      "type": "row"
    },
    {
      "collapsed": true,
      "gridPos": {
        "h": 1,
        "w": 24,
        "x": 0,
        "y": 5
      },
      "id": 155,
      "panels": [
        {
          "aliasColors": {},
          "bars": true,
          "cacheTimeout": null,
          "dashLength": 10,
          "dashes": false,
          "datasource": "${DS_TEST-CLUSTER}",
          "description": "TiCDC process rss memory usage. TiCDC heap memory size in use ",
          "editable": true,
          "error": false,
          "fill": 0,
          "grid": {},
          "gridPos": {
            "h": 7,
            "w": 12,
            "x": 0,
            "y": 6
          },
          "id": 157,
          "legend": {
            "alignAsTable": false,
            "avg": false,
            "current": false,
            "hideEmpty": true,
            "hideZero": true,
            "max": false,
            "min": false,
            "rightSide": false,
            "show": true,
            "sideWidth": null,
            "total": false,
            "values": false
          },
          "lines": false,
          "linewidth": 1,
          "links": [],
          "maxPerRow": 3,
          "nullPointMode": "null",
          "percentage": false,
          "pluginVersion": "6.1.6",
          "pointradius": 5,
          "points": false,
          "renderer": "flot",
          "repeat": null,
          "repeatDirection": "h",
          "scopedVars": {
            "instance": {
              "selected": false,
              "text": "172.16.5.33:47912",
              "value": "172.16.5.33:47912"
            },
            "runtime_instance": {
              "selected": false,
              "text": "172.16.5.33:47912",
              "value": "172.16.5.33:47912"
            }
          },
          "seriesOverrides": [
            {
              "alias": "alloc-from-os",
              "fill": 3,
              "lines": true,
              "stack": false
            },
            {
              "alias": "gc-threshold",
              "bars": false,
              "color": "#C4162A",
              "lines": true,
              "linewidth": 2,
              "stack": false
            },
            {
              "alias": "gc",
              "bars": false,
              "color": "#C4162A",
              "hideTooltip": true,
              "legend": false,
              "pointradius": 3,
              "points": true,
              "stack": false
            }
          ],
          "spaceLength": 10,
          "stack": true,
          "steppedLine": false,
          "targets": [
            {
              "expr": "process_resident_memory_bytes{tidb_cluster=\"$tidb_cluster\", instance=~\"$runtime_instance\"}",
              "format": "time_series",
              "hide": false,
              "intervalFactor": 1,
              "legendFormat": "alloc-from-os",
              "refId": "A"
            },
            {
              "expr": "go_memstats_next_gc_bytes{tidb_cluster=\"$tidb_cluster\", instance=~\"$runtime_instance\"} / (1 + tidb_server_gogc{tidb_cluster=\"$tidb_cluster\", instance=~\"$runtime_instance\"} / 100)",
              "format": "time_series",
              "hide": false,
              "intervalFactor": 1,
              "legendFormat": "estimate-inuse",
              "refId": "H"
            },
            {
              "expr": "go_memstats_heap_alloc_bytes{tidb_cluster=\"$tidb_cluster\", instance=~\"$runtime_instance\"} - go_memstats_next_gc_bytes{tidb_cluster=\"$tidb_cluster\", instance=~\"$runtime_instance\"} / (1 + tidb_server_gogc{tidb_cluster=\"$tidb_cluster\", instance=~\"$runtime_instance\"} / 100)",
              "format": "time_series",
              "hide": false,
              "intervalFactor": 1,
              "legendFormat": "estimate-garbage",
              "refId": "C"
            },
            {
              "expr": "go_memstats_heap_idle_bytes{tidb_cluster=\"$tidb_cluster\", instance=~\"$runtime_instance\"} - go_memstats_heap_released_bytes{tidb_cluster=\"$tidb_cluster\", instance=~\"$runtime_instance\"} + go_memstats_heap_inuse_bytes{tidb_cluster=\"$tidb_cluster\", instance=~\"$runtime_instance\"} - go_memstats_heap_alloc_bytes{tidb_cluster=\"$tidb_cluster\", instance=~\"$runtime_instance\"}",
              "format": "time_series",
              "hide": false,
              "intervalFactor": 1,
              "legendFormat": "reserved-by-go",
              "refId": "B"
            },
            {
              "expr": "go_memstats_stack_sys_bytes{tidb_cluster=\"$tidb_cluster\", instance=~\"$runtime_instance\"} + go_memstats_mspan_sys_bytes{tidb_cluster=\"$tidb_cluster\", instance=~\"$runtime_instance\"} + go_memstats_mcache_sys_bytes{tidb_cluster=\"$tidb_cluster\", instance=~\"$runtime_instance\"} + go_memstats_buck_hash_sys_bytes{tidb_cluster=\"$tidb_cluster\", instance=~\"$runtime_instance\"} + go_memstats_gc_sys_bytes{tidb_cluster=\"$tidb_cluster\", instance=~\"$runtime_instance\"} + go_memstats_other_sys_bytes{tidb_cluster=\"$tidb_cluster\", instance=~\"$runtime_instance\"}",
              "format": "time_series",
              "hide": false,
              "intervalFactor": 1,
              "legendFormat": "used-by-go",
              "refId": "D"
            },
            {
              "expr": "go_memstats_next_gc_bytes{tidb_cluster=\"$tidb_cluster\", instance=~\"$runtime_instance\"}",
              "format": "time_series",
              "hide": false,
              "intervalFactor": 1,
              "legendFormat": "gc-threshold",
              "refId": "E"
            },
            {
              "expr": "(clamp_max(idelta(go_memstats_last_gc_time_seconds{tidb_cluster=\"$tidb_cluster\", instance=~\"$runtime_instance\"}[1m]), 1) * go_memstats_next_gc_bytes{tidb_cluster=\"$tidb_cluster\", instance=~\"$runtime_instance\"}) > 0",
              "format": "time_series",
              "hide": false,
              "intervalFactor": 1,
              "legendFormat": "gc",
              "refId": "F"
            }
          ],
          "thresholds": [],
          "timeFrom": null,
          "timeRegions": [],
          "timeShift": null,
          "title": "Memory Usage",
          "tooltip": {
            "msResolution": true,
            "shared": true,
            "sort": 0,
            "value_type": "individual"
          },
          "type": "graph",
          "xaxis": {
            "buckets": null,
            "mode": "time",
            "name": null,
            "show": true,
            "values": []
          },
          "yaxes": [
            {
              "format": "bytes",
              "label": "",
              "logBase": 1,
              "max": null,
              "min": "0",
              "show": true
            },
            {
              "format": "short",
              "label": "",
              "logBase": 1,
              "max": null,
              "min": null,
              "show": false
            }
          ],
          "yaxis": {
            "align": false,
            "alignLevel": null
          }
        },
        {
          "aliasColors": {},
          "bars": false,
          "cacheTimeout": null,
          "dashLength": 10,
          "dashes": false,
          "datasource": "${DS_TEST-CLUSTER}",
          "description": "Count of live objects.",
          "editable": true,
          "error": false,
          "fill": 0,
          "grid": {},
          "gridPos": {
            "h": 7,
            "w": 12,
            "x": 12,
            "y": 6
          },
          "id": 158,
          "legend": {
            "alignAsTable": false,
            "avg": false,
            "current": false,
            "hideEmpty": true,
            "hideZero": true,
            "max": false,
            "min": false,
            "rightSide": false,
            "show": true,
            "sideWidth": null,
            "total": false,
            "values": false
          },
          "lines": true,
          "linewidth": 1,
          "links": [],
          "maxPerRow": 3,
          "nullPointMode": "null",
          "percentage": false,
          "pluginVersion": "6.1.6",
          "pointradius": 5,
          "points": false,
          "renderer": "flot",
          "repeat": null,
          "repeatDirection": "h",
          "scopedVars": {
            "instance": {
              "selected": false,
              "text": "172.16.5.33:47912",
              "value": "172.16.5.33:47912"
            },
            "runtime_instance": {
              "selected": false,
              "text": "172.16.5.33:47912",
              "value": "172.16.5.33:47912"
            }
          },
          "seriesOverrides": [],
          "spaceLength": 10,
          "stack": false,
          "steppedLine": false,
          "targets": [
            {
              "expr": "go_memstats_heap_objects{tidb_cluster=\"$tidb_cluster\", instance=~\"$runtime_instance\"}",
              "format": "time_series",
              "hide": false,
              "intervalFactor": 1,
              "legendFormat": "objects",
              "refId": "A"
            }
          ],
          "thresholds": [],
          "timeFrom": null,
          "timeRegions": [],
          "timeShift": null,
          "title": "Estimated Live Objects",
          "tooltip": {
            "msResolution": true,
            "shared": true,
            "sort": 0,
            "value_type": "individual"
          },
          "type": "graph",
          "xaxis": {
            "buckets": null,
            "mode": "time",
            "name": null,
            "show": true,
            "values": []
          },
          "yaxes": [
            {
              "format": "short",
              "label": "",
              "logBase": 1,
              "max": null,
              "min": "0",
              "show": true
            },
            {
              "format": "short",
              "label": "",
              "logBase": 1,
              "max": null,
              "min": null,
              "show": false
            }
          ],
          "yaxis": {
            "align": false,
            "alignLevel": null
          }
        },
        {
          "aliasColors": {},
          "bars": false,
          "cacheTimeout": null,
          "dashLength": 10,
          "dashes": false,
          "datasource": "${DS_TEST-CLUSTER}",
          "description": "TiCDC process Go garbage collection STW pause duration",
          "editable": true,
          "error": false,
          "fill": 1,
          "grid": {},
          "gridPos": {
            "h": 7,
            "w": 12,
            "x": 0,
            "y": 13
          },
          "id": 160,
          "legend": {
            "alignAsTable": false,
            "avg": false,
            "current": true,
            "max": false,
            "min": false,
            "rightSide": false,
            "show": true,
            "total": false,
            "values": true
          },
          "lines": true,
          "linewidth": 1,
          "links": [],
          "nullPointMode": "null as zero",
          "percentage": false,
          "pluginVersion": "6.1.6",
          "pointradius": 5,
          "points": false,
          "renderer": "flot",
          "scopedVars": {
            "instance": {
              "selected": false,
              "text": "172.16.5.33:47912",
              "value": "172.16.5.33:47912"
            },
            "runtime_instance": {
              "selected": false,
              "text": "172.16.5.33:47912",
              "value": "172.16.5.33:47912"
            }
          },
          "seriesOverrides": [
            {}
          ],
          "spaceLength": 10,
          "stack": false,
          "steppedLine": false,
          "targets": [
            {
              "expr": "go_gc_duration_seconds{tidb_cluster=\"$tidb_cluster\", instance=~\"$runtime_instance\", quantile=\"0\"}",
              "format": "time_series",
              "hide": false,
              "instant": false,
              "intervalFactor": 1,
              "legendFormat": "min",
              "refId": "A",
              "step": 40
            },
            {
              "expr": "go_gc_duration_seconds{tidb_cluster=\"$tidb_cluster\", instance=~\"$runtime_instance\", quantile!~\"0|1\"}",
              "format": "time_series",
              "instant": false,
              "intervalFactor": 1,
              "legendFormat": "{{quantile}}",
              "refId": "B"
            },
            {
              "expr": "go_gc_duration_seconds{tidb_cluster=\"$tidb_cluster\", instance=~\"$runtime_instance\", quantile=\"1\"}",
              "format": "time_series",
              "instant": false,
              "intervalFactor": 1,
              "legendFormat": "max",
              "refId": "C"
            }
          ],
          "thresholds": [],
          "timeFrom": null,
          "timeRegions": [],
          "timeShift": null,
          "title": "GC STW Duration (last 256 GC cycles)",
          "tooltip": {
            "msResolution": false,
            "shared": true,
            "sort": 1,
            "value_type": "individual"
          },
          "type": "graph",
          "xaxis": {
            "buckets": null,
            "mode": "time",
            "name": null,
            "show": true,
            "values": []
          },
          "yaxes": [
            {
              "format": "s",
              "label": null,
              "logBase": 1,
              "max": null,
              "min": "0",
              "show": true
            },
            {
              "format": "short",
              "label": null,
              "logBase": 1,
              "max": null,
              "min": null,
              "show": false
            }
          ],
          "yaxis": {
            "align": false,
            "alignLevel": null
          }
        },
        {
          "aliasColors": {},
          "bars": false,
          "dashLength": 10,
          "dashes": false,
          "datasource": "${DS_TEST-CLUSTER}",
          "description": "The throughput of Go's memory allocator.",
          "fill": 1,
          "gridPos": {
            "h": 7,
            "w": 12,
            "x": 12,
            "y": 13
          },
          "id": 161,
          "legend": {
            "alignAsTable": false,
            "avg": false,
            "current": true,
            "max": true,
            "min": false,
            "rightSide": false,
            "show": true,
            "total": false,
            "values": true
          },
          "lines": true,
          "linewidth": 1,
          "links": [],
          "nullPointMode": "null",
          "percentage": false,
          "pointradius": 5,
          "points": false,
          "renderer": "flot",
          "scopedVars": {
            "instance": {
              "selected": false,
              "text": "172.16.5.33:47912",
              "value": "172.16.5.33:47912"
            },
            "runtime_instance": {
              "selected": false,
              "text": "172.16.5.33:47912",
              "value": "172.16.5.33:47912"
            }
          },
          "seriesOverrides": [
            {
              "alias": "sweep",
              "transform": "negative-Y"
            },
            {
              "alias": "alloc-ops",
              "yaxis": 2
            },
            {
              "alias": "swepp-ops",
              "transform": "negative-Y",
              "yaxis": 2
            }
          ],
          "spaceLength": 10,
          "stack": false,
          "steppedLine": false,
          "targets": [
            {
              "expr": "irate(go_memstats_alloc_bytes_total{tidb_cluster=\"$tidb_cluster\", instance=~\"$runtime_instance\"}[30s])",
              "format": "time_series",
              "intervalFactor": 1,
              "legendFormat": "alloc",
              "refId": "A"
            },
            {
              "expr": "irate((go_memstats_alloc_bytes_total{tidb_cluster=\"$tidb_cluster\", instance=~\"$runtime_instance\"} - go_memstats_heap_alloc_bytes{tidb_cluster=\"$tidb_cluster\", instance=~\"$runtime_instance\"})[30s:])",
              "format": "time_series",
              "intervalFactor": 1,
              "legendFormat": "sweep",
              "refId": "B"
            },
            {
              "expr": "irate(go_memstats_mallocs_total{tidb_cluster=\"$tidb_cluster\", instance=~\"$runtime_instance\"}[30s])",
              "format": "time_series",
              "intervalFactor": 1,
              "legendFormat": "alloc-ops",
              "refId": "C"
            },
            {
              "expr": "irate(go_memstats_frees_total{tidb_cluster=\"$tidb_cluster\", instance=~\"$runtime_instance\"}[30s])",
              "format": "time_series",
              "intervalFactor": 1,
              "legendFormat": "swepp-ops",
              "refId": "D"
            }
          ],
          "thresholds": [],
          "timeFrom": null,
          "timeRegions": [],
          "timeShift": null,
          "title": "Allocator Throughput",
          "tooltip": {
            "shared": true,
            "sort": 0,
            "value_type": "individual"
          },
          "type": "graph",
          "xaxis": {
            "buckets": null,
            "mode": "time",
            "name": null,
            "show": true,
            "values": []
          },
          "yaxes": [
            {
              "format": "Bps",
              "label": null,
              "logBase": 1,
              "max": null,
              "min": null,
              "show": true
            },
            {
              "format": "ops",
              "label": null,
              "logBase": 1,
              "max": null,
              "min": null,
              "show": true
            }
          ],
          "yaxis": {
            "align": true,
            "alignLevel": null
          }
        }
      ],
      "repeat": "runtime_instance",
      "title": "Runtime $runtime_instance",
      "type": "row"
    }
  ],
  "refresh": "1m",
  "schemaVersion": 18,
  "style": "dark",
  "tags": [],
  "templating": {
    "list": [
      {
        "allValue": null,
        "current": {},
        "datasource": "${DS_TEST-CLUSTER}",
        "definition": "",
        "hide": 2,
        "includeAll": false,
        "label": "tidb_cluster",
        "multi": false,
        "name": "tidb_cluster",
        "options": [],
        "query": "label_values(go_goroutines, tidb_cluster)",
        "refresh": 2,
        "regex": "",
        "skipUrlSync": false,
        "sort": 1,
        "tagValuesQuery": "",
        "tags": [],
        "tagsQuery": "",
        "type": "query",
        "useTags": false
      },
      {
        "allValue": ".*",
        "current": {},
        "datasource": "${DS_TEST-CLUSTER}",
        "definition": "label_values(ticdc_processor_resolved_ts{tidb_cluster=\"$tidb_cluster\"}, changefeed)",
        "hide": 0,
        "includeAll": true,
        "label": "Changefeed",
        "multi": true,
        "name": "changefeed",
        "options": [],
        "query": "label_values(ticdc_processor_resolved_ts{tidb_cluster=\"$tidb_cluster\"}, changefeed)",
        "refresh": 2,
        "regex": "",
        "skipUrlSync": false,
        "sort": 0,
        "tagValuesQuery": "",
        "tags": [],
        "tagsQuery": "",
        "type": "query",
        "useTags": false
      },
      {
        "allValue": ".*",
        "current": {},
        "datasource": "${DS_TEST-CLUSTER}",
        "definition": "label_values(process_start_time_seconds{tidb_cluster=\"$tidb_cluster\", job=\"ticdc\"}, instance)",
        "hide": 0,
        "includeAll": true,
        "label": "TiCDC",
        "multi": true,
        "name": "capture",
        "options": [],
        "query": "label_values(process_start_time_seconds{tidb_cluster=\"$tidb_cluster\", job=\"ticdc\"}, instance)",
        "refresh": 2,
        "regex": "",
        "skipUrlSync": false,
        "sort": 0,
        "tagValuesQuery": "",
        "tags": [],
        "tagsQuery": "",
        "type": "query",
        "useTags": false
      },
      {
        "allValue": ".*",
        "current": {},
        "datasource": "${DS_TEST-CLUSTER}",
        "definition": "label_values(tikv_engine_size_bytes{tidb_cluster=\"$tidb_cluster\"}, instance)",
        "hide": 0,
        "includeAll": true,
        "label": "TiKV",
        "multi": false,
        "name": "tikv_instance",
        "options": [],
        "query": "label_values(tikv_engine_size_bytes{tidb_cluster=\"$tidb_cluster\"}, instance)",
        "refresh": 2,
        "regex": "",
        "skipUrlSync": false,
        "sort": 1,
        "tagValuesQuery": "",
        "tags": [],
        "tagsQuery": "",
        "type": "query",
        "useTags": false
      },
      {
        "allValue": "9999999999",
        "current": {
          "selected": true,
          "text": "All",
          "value": "$__all"
        },
        "hide": 0,
        "includeAll": true,
        "label": "Latency spike (s) >",
        "multi": false,
        "name": "spike_threshold",
        "options": [
          {
            "selected": true,
            "text": "All",
            "value": "$__all"
          },
          {
            "selected": false,
            "text": "1",
            "value": "1"
          },
          {
            "selected": false,
            "text": "3",
            "value": "3"
          },
          {
            "selected": false,
            "text": "5",
            "value": "5"
          },
          {
            "selected": false,
            "text": "10",
            "value": "10"
          },
          {
            "selected": false,
            "text": "60",
            "value": "60"
          },
          {
            "selected": false,
            "text": "300",
            "value": "300"
          }
        ],
        "query": "1, 3, 5, 10, 60, 300",
        "skipUrlSync": false,
        "type": "custom"
      },
      {
        "allValue": "",
        "current": {},
        "datasource": "${DS_TEST-CLUSTER}",
        "definition": "label_values(process_start_time_seconds{tidb_cluster=\"$tidb_cluster\", job=\"ticdc\"}, instance)",
        "hide": 0,
        "includeAll": true,
        "label": "Runtime metrics",
        "multi": false,
        "name": "runtime_instance",
        "options": [],
        "query": "label_values(process_start_time_seconds{tidb_cluster=\"$tidb_cluster\", job=\"ticdc\"}, instance)",
        "refresh": 2,
        "regex": "",
        "skipUrlSync": false,
        "sort": 0,
        "tagValuesQuery": "",
        "tags": [],
        "tagsQuery": "",
        "type": "query",
        "useTags": false
      }
    ]
  },
  "time": {
    "from": "now-3h",
    "to": "now"
  },
  "timepicker": {
    "refresh_intervals": [
      "5s",
      "10s",
      "30s",
      "1m",
      "5m",
      "15m",
      "30m",
      "1h",
      "2h",
      "1d"
    ],
    "time_options": [
      "5m",
      "15m",
      "1h",
      "6h",
      "12h",
      "24h",
      "2d",
      "7d",
      "30d"
    ]
  },
  "timezone": "browser",
  "title": "Test-Cluster-TiCDC",
  "uid": "YiGL8hBZ1",
  "version": 18
}<|MERGE_RESOLUTION|>--- conflicted
+++ resolved
@@ -125,11 +125,7 @@
   "gnetId": null,
   "graphTooltip": 1,
   "id": null,
-<<<<<<< HEAD
-  "iteration": 1626163996751,
-=======
   "iteration": 1626152035486,
->>>>>>> e1ff4219
   "links": [],
   "panels": [
     {
